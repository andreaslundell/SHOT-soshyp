--- conflicted
+++ resolved
@@ -1,208 +1,194 @@
-#include "MILPSolverBase.h"
-
-MILPSolverBase::MILPSolverBase()
-{
-}
-
-MILPSolverBase::~MILPSolverBase()
-{
-}
-
-void MILPSolverBase::startTimer()
-{
-	if (discreteVariablesActivated) processInfo->startTimer("MILP");
-	else processInfo->startTimer("LP");
-}
-
-void MILPSolverBase::stopTimer()
-{
-	if (discreteVariablesActivated) processInfo->stopTimer("MILP");
-	else processInfo->stopTimer("LP");
-}
-
-double MILPSolverBase::getObjectiveValue()
-{
-	double objval = getObjectiveValue(0);
-	return (objval);
-}
-
-bool MILPSolverBase::getDiscreteVariableStatus()
-{
-	return (discreteVariablesActivated);
-}
-
-<<<<<<< HEAD
-std::vector<SolutionPoint> MILPSolverBase::getAllVariableSolutions()
-{
-	if (cachedSolutionHasChanged == false) return (lastSolutions);
-
-	int numSol = getNumberOfSolutions();
-	int numVar = processInfo->originalProblem->getNumberOfVariables();
-
-	std::vector < SolutionPoint > allSolutions(numSol);
-
-	// Should be moved to separate task
-	bool isMILP = getDiscreteVariableStatus();
-	if (isMILP && settings->getBoolSetting("PopulateSolutionPool", "MILP"))
-	{
-		populateSolutionPool();
-	}
-
-	for (int i = 0; i < numSol; i++)
-	{
-		SolutionPoint tmpSolPt;
-
-		auto tmpPt = getVariableSolution(i);
-
-		auto maxDev = processInfo->originalProblem->getMostDeviatingConstraint(tmpPt);
-
-		tmpSolPt.point = tmpPt;
-		tmpSolPt.objectiveValue = getObjectiveValue(i);
-		tmpSolPt.iterFound = processInfo->getCurrentIteration()->iterationNumber;
-		tmpSolPt.maxDeviation = maxDev;
-
-		allSolutions.at(i) = tmpSolPt;
-	}
-
-	cachedSolutionHasChanged = false;
-	lastSolutions = allSolutions;
-
-	return (lastSolutions);
-}
-
-=======
->>>>>>> 528eccdf
-void MILPSolverBase::createHyperplane(int constrIdx, std::vector<double> point)
-{
-	auto currIter = processInfo->getCurrentIteration(); // The unsolved new iteration
-	auto originalProblem = processInfo->originalProblem;
-	std::vector < IndexValuePair > elements;
-
-	if (constrIdx != -1 && !originalProblem->isConstraintNonlinear(constrIdx))
-	{
-		processInfo->logger.message(1) << CoinMessageNewline
-				<< "Error: cutting plane added to linear constraint with index: " << constrIdx << CoinMessageNewline
-				<< CoinMessageEol;
-	}
-
-	auto varNames = originalProblem->getVariableNames();
-	/*
-	 processInfo->logger.message(1) << " HP point is: " << CoinMessageEol;
-
-
-	 for (int i = 0; i < point.size(); i++)
-	 {
-	 processInfo->logger.message(3) << "  " << varNames.at(i) << ": " << point[i] << CoinMessageEol;
-	 }*/
-
-	double constant = originalProblem->calculateConstraintFunctionValue(constrIdx, point);
-
-	if (constrIdx == -1 || constrIdx == originalProblem->getNonlinearObjectiveConstraintIdx())
-	{
-		processInfo->logger.message(3) << " HP point generated for auxiliary objective function constraint"
-				<< CoinMessageEol;
-
-		auto tmpArray = processInfo->originalProblem->getProblemInstance()->calculateObjectiveFunctionGradient(
-				&point.at(0), -1, true);
-		int number = processInfo->originalProblem->getNumberOfVariables();
-
-		for (int i = 0; i < number - 1; i++)
-		{
-			if (tmpArray[i] != 0)
-			{
-				IndexValuePair pair;
-				pair.idx = i;
-				pair.value = tmpArray[i];
-
-				elements.push_back(pair);
-				constant += -tmpArray[i] * point.at(i);
-
-				processInfo->logger.message(3) << " Gradient for variable" << varNames.at(i) << ": " << tmpArray[i]
-						<< CoinMessageEol;
-			}
-		}
-
-		processInfo->logger.message(3) << " Gradient for obj.var.: -1" << CoinMessageEol;
-
-		IndexValuePair pair;
-		pair.idx = processInfo->originalProblem->getNonlinearObjectiveVariableIdx();
-		pair.value = -1.0;
-
-		elements.push_back(pair);
-		constant += /*-(-1) **/point.at(pair.idx);
-	}
-	else
-	{
-		processInfo->logger.message(3) << " HP point generated for constraint index" << constrIdx << CoinMessageEol;
-
-		auto nablag = originalProblem->calculateConstraintFunctionGradient(constrIdx, point);
-
-		for (int i = 0; i < nablag->number; i++)
-		{
-			IndexValuePair pair;
-			pair.idx = nablag->indexes[i];
-			pair.value = nablag->values[i];
-
-			elements.push_back(pair);
-			constant += -nablag->values[i] * point.at(nablag->indexes[i]);
-
-			processInfo->logger.message(3) << " Gradient for variable" << varNames.at(nablag->indexes[i]) << ": "
-					<< nablag->values[i] << CoinMessageEol;
-		}
-	}
-
-	/*
-	 for (auto E : elements)
-	 {
-	 processInfo->logger.message(3) << " HP coefficient for variable " << varNames.at(E.idx) << ": " << E.value
-	 << CoinMessageEol;
-	 }
-
-	 processInfo->logger.message(3) << " HP constant " << constant << CoinMessageEol;
-	 */
-
-	bool hyperplaneIsOk = true;
-
-	for (auto E : elements)
-	{
-		if (E.value != E.value) //Check for NaN
-		{
-			processInfo->logger.message(0) << "Warning: hyperplane not generated, NaN found in linear terms!"
-					<< CoinMessageEol;
-			hyperplaneIsOk = false;
-			break;
-		}
-	}
-
-	if (hyperplaneIsOk)
-	{
-<<<<<<< HEAD
-		processInfo->MILPSolver->addLinearConstraint(elements, constant);
-=======
-		processInfo->MILPSolver->addLinearConstraint(elements, elements.size(), constant);
->>>>>>> 528eccdf
-
-		currIter->numHyperplanesAdded++;
-		currIter->totNumHyperplanes++;
-	}
-
-	if (settings->getBoolSetting("Debug", "SHOTSolver"))
-	{
-		stringstream ss;
-		ss << settings->getStringSetting("DebugPath", "SHOTSolver");
-		ss << "/lp";
-		ss << currIter->iterationNumber - 1;
-		ss << ".lp";
-		processInfo->MILPSolver->writeProblemToFile(ss.str());
-	}
-
-	currIter->totNumHyperplanes = processInfo->getPreviousIteration()->totNumHyperplanes
-			+ currIter->numHyperplanesAdded;
-<<<<<<< HEAD
-}
-
-
-=======
-}
-
->>>>>>> 528eccdf
+#include "MILPSolverBase.h"
+
+MILPSolverBase::MILPSolverBase()
+{
+}
+
+MILPSolverBase::~MILPSolverBase()
+{
+}
+
+void MILPSolverBase::startTimer()
+{
+	if (discreteVariablesActivated) processInfo->startTimer("MILP");
+	else processInfo->startTimer("LP");
+}
+
+void MILPSolverBase::stopTimer()
+{
+	if (discreteVariablesActivated) processInfo->stopTimer("MILP");
+	else processInfo->stopTimer("LP");
+}
+
+double MILPSolverBase::getObjectiveValue()
+{
+	double objval = getObjectiveValue(0);
+	return (objval);
+}
+
+bool MILPSolverBase::getDiscreteVariableStatus()
+{
+	return (discreteVariablesActivated);
+}
+
+std::vector<SolutionPoint> MILPSolverBase::getAllVariableSolutions()
+{
+	if (cachedSolutionHasChanged == false) return (lastSolutions);
+
+	int numSol = getNumberOfSolutions();
+	int numVar = processInfo->originalProblem->getNumberOfVariables();
+
+	std::vector < SolutionPoint > allSolutions(numSol);
+
+	// Should be moved to separate task
+	bool isMILP = getDiscreteVariableStatus();
+	if (isMILP && settings->getBoolSetting("PopulateSolutionPool", "MILP"))
+	{
+		populateSolutionPool();
+	}
+
+	for (int i = 0; i < numSol; i++)
+	{
+		SolutionPoint tmpSolPt;
+
+		auto tmpPt = getVariableSolution(i);
+
+		auto maxDev = processInfo->originalProblem->getMostDeviatingConstraint(tmpPt);
+
+		tmpSolPt.point = tmpPt;
+		tmpSolPt.objectiveValue = getObjectiveValue(i);
+		tmpSolPt.iterFound = processInfo->getCurrentIteration()->iterationNumber;
+		tmpSolPt.maxDeviation = maxDev;
+
+		allSolutions.at(i) = tmpSolPt;
+	}
+
+	cachedSolutionHasChanged = false;
+	lastSolutions = allSolutions;
+
+	return (lastSolutions);
+}
+
+void MILPSolverBase::createHyperplane(int constrIdx, std::vector<double> point)
+{
+	auto currIter = processInfo->getCurrentIteration(); // The unsolved new iteration
+	auto originalProblem = processInfo->originalProblem;
+	std::vector < IndexValuePair > elements;
+
+	if (constrIdx != -1 && !originalProblem->isConstraintNonlinear(constrIdx))
+	{
+		processInfo->logger.message(1) << CoinMessageNewline
+				<< "Error: cutting plane added to linear constraint with index: " << constrIdx << CoinMessageNewline
+				<< CoinMessageEol;
+	}
+
+	auto varNames = originalProblem->getVariableNames();
+	/*
+	 processInfo->logger.message(1) << " HP point is: " << CoinMessageEol;
+
+
+	 for (int i = 0; i < point.size(); i++)
+	 {
+	 processInfo->logger.message(3) << "  " << varNames.at(i) << ": " << point[i] << CoinMessageEol;
+	 }*/
+
+	double constant = originalProblem->calculateConstraintFunctionValue(constrIdx, point);
+
+	if (constrIdx == -1 || constrIdx == originalProblem->getNonlinearObjectiveConstraintIdx())
+	{
+		processInfo->logger.message(3) << " HP point generated for auxiliary objective function constraint"
+				<< CoinMessageEol;
+
+		auto tmpArray = processInfo->originalProblem->getProblemInstance()->calculateObjectiveFunctionGradient(
+				&point.at(0), -1, true);
+		int number = processInfo->originalProblem->getNumberOfVariables();
+
+		for (int i = 0; i < number - 1; i++)
+		{
+			if (tmpArray[i] != 0)
+			{
+				IndexValuePair pair;
+				pair.idx = i;
+				pair.value = tmpArray[i];
+
+				elements.push_back(pair);
+				constant += -tmpArray[i] * point.at(i);
+
+				processInfo->logger.message(3) << " Gradient for variable" << varNames.at(i) << ": " << tmpArray[i]
+						<< CoinMessageEol;
+			}
+		}
+
+		processInfo->logger.message(3) << " Gradient for obj.var.: -1" << CoinMessageEol;
+
+		IndexValuePair pair;
+		pair.idx = processInfo->originalProblem->getNonlinearObjectiveVariableIdx();
+		pair.value = -1.0;
+
+		elements.push_back(pair);
+		constant += /*-(-1) **/point.at(pair.idx);
+	}
+	else
+	{
+		processInfo->logger.message(3) << " HP point generated for constraint index" << constrIdx << CoinMessageEol;
+
+		auto nablag = originalProblem->calculateConstraintFunctionGradient(constrIdx, point);
+
+		for (int i = 0; i < nablag->number; i++)
+		{
+			IndexValuePair pair;
+			pair.idx = nablag->indexes[i];
+			pair.value = nablag->values[i];
+
+			elements.push_back(pair);
+			constant += -nablag->values[i] * point.at(nablag->indexes[i]);
+
+			processInfo->logger.message(3) << " Gradient for variable" << varNames.at(nablag->indexes[i]) << ": "
+					<< nablag->values[i] << CoinMessageEol;
+		}
+	}
+
+	/*
+	 for (auto E : elements)
+	 {
+	 processInfo->logger.message(3) << " HP coefficient for variable " << varNames.at(E.idx) << ": " << E.value
+	 << CoinMessageEol;
+	 }
+
+	 processInfo->logger.message(3) << " HP constant " << constant << CoinMessageEol;
+	 */
+
+	bool hyperplaneIsOk = true;
+
+	for (auto E : elements)
+	{
+		if (E.value != E.value) //Check for NaN
+		{
+			processInfo->logger.message(0) << "Warning: hyperplane not generated, NaN found in linear terms!"
+					<< CoinMessageEol;
+			hyperplaneIsOk = false;
+			break;
+		}
+	}
+
+	if (hyperplaneIsOk)
+	{
+		processInfo->MILPSolver->addLinearConstraint(elements, constant);
+
+		currIter->numHyperplanesAdded++;
+		currIter->totNumHyperplanes++;
+	}
+
+	if (settings->getBoolSetting("Debug", "SHOTSolver"))
+	{
+		stringstream ss;
+		ss << settings->getStringSetting("DebugPath", "SHOTSolver");
+		ss << "/lp";
+		ss << currIter->iterationNumber - 1;
+		ss << ".lp";
+		processInfo->MILPSolver->writeProblemToFile(ss.str());
+	}
+
+	currIter->totNumHyperplanes = processInfo->getPreviousIteration()->totNumHyperplanes
+			+ currIter->numHyperplanesAdded;
+}