/**
   The Supporting Hyperplane Optimization Toolkit (SHOT).

   @author Andreas Lundell, Åbo Akademi University

   @section LICENSE
   This software is licensed under the Eclipse Public License 2.0.
   Please see the README and LICENSE files for more information.
*/

#include "MIPSolverGurobi.h"

#include "../DualSolver.h"
#include "../Iteration.h"
#include "../Output.h"
#include "../PrimalSolver.h"
#include "../Results.h"
#include "../Settings.h"
#include "../Timing.h"
#include "../Utilities.h"

#include "../Model/Problem.h"

namespace SHOT
{

MIPSolverGurobi::MIPSolverGurobi()
{
    // Should not be called
}

MIPSolverGurobi::MIPSolverGurobi(EnvironmentPtr envPtr)
{
    env = envPtr;

    initializeProblem();
    checkParameters();
}

MIPSolverGurobi::~MIPSolverGurobi()
{
    objectiveLinearExpression.clear();
    objectiveQuadraticExpression.clear();
    constraintLinearExpression.clear();
    constraintQuadraticExpression.clear();
}

bool MIPSolverGurobi::initializeProblem()
{
    discreteVariablesActivated = true;

    if(alreadyInitialized)
    {
        std::shared_ptr<GRBEnv> gurobiEnv;
        std::shared_ptr<GRBModel> gurobiModel;
    }
    else
    {

        prevSolutionLimit = 1;
        alreadyInitialized = true;
    }

    try
    {
        gurobiEnv = std::make_shared<GRBEnv>();
        gurobiModel = std::make_shared<GRBModel>(*gurobiEnv.get());
    }
    catch(GRBException& e)
    {
        env->output->outputError("        Error when initializing problem:", e.getMessage());
        return (false);
    }

    cachedSolutionHasChanged = true;
    isVariablesFixed = false;

    return (true);
}

bool MIPSolverGurobi::addVariable(std::string name, E_VariableType type, double lowerBound, double upperBound)
{
    if(lowerBound < -getUnboundedVariableBoundValue())
        lowerBound = -getUnboundedVariableBoundValue();

    if(upperBound > getUnboundedVariableBoundValue())
        upperBound = getUnboundedVariableBoundValue();

    try
    {
        switch(type)
        {
        case E_VariableType::Real:
            gurobiModel->addVar(lowerBound, upperBound, 0.0, GRB_CONTINUOUS, name);
            break;

        case E_VariableType::Integer:
            isProblemDiscrete = true;
            gurobiModel->addVar(lowerBound, upperBound, 0.0, GRB_INTEGER, name);
            break;

        case E_VariableType::Binary:
            isProblemDiscrete = true;
            gurobiModel->addVar(lowerBound, upperBound, 0.0, GRB_BINARY, name);
            break;

        case E_VariableType::Semicontinuous:
            isProblemDiscrete = true;
            gurobiModel->addVar(lowerBound, upperBound, 0.0, GRB_SEMICONT, name);
            break;

        default:
            break;
        }
    }
    catch(GRBException& e)
    {
        env->output->outputError("        Gurobi exception caught when adding variable to model: ", e.getMessage());
        return (false);
    }

    variableTypes.push_back(type);
    variableNames.push_back(name);
    variableLowerBounds.push_back(lowerBound);
    variableUpperBounds.push_back(upperBound);
    numberOfVariables++;
    return (true);
}

bool MIPSolverGurobi::initializeObjective()
{
    try
    {
        gurobiModel->update(); // Needed to make sure variables are available
        objectiveQuadraticExpression = GRBQuadExpr(0);
        objectiveLinearExpression = GRBLinExpr(0);
    }
    catch(GRBException& e)
    {
        env->output->outputError(
            "        Gurobi exception caught when initializing objective function: ", e.getMessage());
        return (false);
    }

    return (true);
}

bool MIPSolverGurobi::addLinearTermToObjective(double coefficient, int variableIndex)
{
    try
    {
        objectiveLinearExpression += coefficient * gurobiModel->getVar(variableIndex);
    }
    catch(GRBException& e)
    {
        env->output->outputError(
            "        Gurobi exception caught when adding linear term to objective: ", e.getMessage());
        return (false);
    }

    return (true);
}

bool MIPSolverGurobi::addQuadraticTermToObjective(double coefficient, int firstVariableIndex, int secondVariableIndex)
{
    try
    {
        objectiveQuadraticExpression
            += coefficient * gurobiModel->getVar(firstVariableIndex) * gurobiModel->getVar(secondVariableIndex);
    }
    catch(GRBException& e)
    {
        env->output->outputError(
            "        Gurobi exception caught when adding quadratic term to objective: ", e.getMessage());
        return (false);
    }

    hasQuadraticObjective = true;

    return (true);
}

bool MIPSolverGurobi::finalizeObjective(bool isMinimize, double constant)
{
    try
    {
        if(constant != 0.0)
            objectiveLinearExpression += constant;

        if(isMinimize)
        {
            gurobiModel->setObjective(objectiveLinearExpression + objectiveQuadraticExpression, GRB_MINIMIZE);
            isMinimizationProblem = true;
        }
        else
        {
            gurobiModel->setObjective(objectiveLinearExpression + objectiveQuadraticExpression, GRB_MAXIMIZE);
            isMinimizationProblem = false;
        }
    }
    catch(GRBException& e)
    {
        env->output->outputError(
            "        Gurobi exception caught when adding objective function to model: ", e.getMessage());
        return (false);
    }

    return (true);
}

bool MIPSolverGurobi::initializeConstraint()
{
    try
    {
        constraintQuadraticExpression = GRBQuadExpr(0);
        constraintLinearExpression = GRBLinExpr(0);
    }
    catch(GRBException& e)
    {
        env->output->outputError("        Gurobi exception caught when initializing constraint: ", e.getMessage());
        return (false);
    }

    return (true);
}

bool MIPSolverGurobi::addLinearTermToConstraint(double coefficient, int variableIndex)
{
    try
    {
        constraintLinearExpression += coefficient * gurobiModel->getVar(variableIndex);
    }
    catch(GRBException& e)
    {
        env->output->outputError(
            "        Gurobi exception caught when adding linear term to constraint: ", e.getMessage());
        return (false);
    }

    return (true);
}

bool MIPSolverGurobi::addQuadraticTermToConstraint(double coefficient, int firstVariableIndex, int secondVariableIndex)
{
    try
    {
        constraintQuadraticExpression
            += coefficient * gurobiModel->getVar(firstVariableIndex) * gurobiModel->getVar(secondVariableIndex);
    }
    catch(GRBException& e)
    {
        env->output->outputError(
            "        Gurobi exception caught when adding quadratic term to constraint: ", e.getMessage());
        return (false);
    }

    hasQudraticConstraint = true;

    return (true);
}

bool MIPSolverGurobi::finalizeConstraint(std::string name, double valueLHS, double valueRHS, double constant)
{
    try
    {
        if(constant != 0.0)
            constraintLinearExpression += constant;

        if(constraintQuadraticExpression.size() == 0)
        {
            if(valueLHS == valueRHS)
            {
                gurobiModel->addConstr(constraintLinearExpression == valueRHS, name);
            }
            else if(valueLHS < valueRHS)
            {
                if(valueLHS > SHOT_DBL_MIN)
                    gurobiModel->addConstr(valueLHS <= constraintLinearExpression, name + "_a");

                if(valueRHS < SHOT_DBL_MAX)
                    gurobiModel->addConstr(constraintLinearExpression <= valueRHS, name + "_b");
            }
            else
            {
                if(valueLHS < SHOT_DBL_MAX)
                    gurobiModel->addConstr(valueLHS >= constraintLinearExpression, name + "_a");

                if(valueRHS > SHOT_DBL_MIN)
                    gurobiModel->addConstr(constraintLinearExpression >= valueRHS, name + "_b");
            }
        }
        else
        {
            if(valueLHS == valueRHS)
            {
                env->output->outputError("        Gurobi does not support quadratic equality constraints.");
            }
            else if(valueLHS < valueRHS)
            {
                if(valueLHS > SHOT_DBL_MIN)
                    gurobiModel->addQConstr(
                        valueLHS <= constraintLinearExpression + constraintQuadraticExpression, name + "_a");

                if(valueRHS < SHOT_DBL_MAX)
                    gurobiModel->addQConstr(
                        constraintLinearExpression + constraintQuadraticExpression <= valueRHS, name + "_b");
            }
            else
            {

                if(valueLHS < SHOT_DBL_MAX)
                    gurobiModel->addQConstr(
                        valueLHS >= constraintLinearExpression + constraintQuadraticExpression, name + "_a");

                if(valueRHS > SHOT_DBL_MIN)
                    gurobiModel->addQConstr(
                        constraintLinearExpression + constraintQuadraticExpression >= valueRHS, name + "_b");
            }
        }
    }
    catch(GRBException& e)
    {
        env->output->outputError("        Gurobi exception caught when adding constraint to model: ", e.getMessage());
        return (false);
    }

    numberOfConstraints++;
    return (true);
}

bool MIPSolverGurobi::finalizeProblem()
{
    try
    {
        if(env->settings->getSetting<bool>("TreeStrategy.Multi.Reinitialize", "Dual"))
        {
            int setSolLimit;
            bool discreteVariablesActivated = getDiscreteVariableStatus();

            if(env->results->getNumberOfIterations() > 0)
            {
                setSolLimit = env->results->getCurrentIteration()->usedMIPSolutionLimit;
                discreteVariablesActivated = env->results->getCurrentIteration()->isMIP();
            }
            else
            {
                setSolLimit = env->settings->getSetting<int>("MIP.SolutionLimit.Initial", "Dual");
            }

            setSolutionLimit(setSolLimit);

            if(!discreteVariablesActivated)
            {
                activateDiscreteVariables(false);
            }
        }

        modelUpdated = true;
    }
    catch(GRBException& e)
    {
        env->output->outputError("        Gurobi exception caught when finalizing model", e.getMessage());
        return (false);
    }

    return (true);
}

void MIPSolverGurobi::initializeSolverSettings()
{
    try
    {
        if(!env->settings->getSetting<bool>("Console.DualSolver.Show", "Output"))
        {
            gurobiModel->getEnv().set(GRB_IntParam_OutputFlag, 0);
        }

        gurobiModel->getEnv().set(
            GRB_DoubleParam_MIPGap, env->settings->getSetting<double>("ObjectiveGap.Relative", "Termination") / 1.0);
        gurobiModel->getEnv().set(
            GRB_DoubleParam_MIPGapAbs, env->settings->getSetting<double>("ObjectiveGap.Absolute", "Termination") / 1.0);

        // Default 0 to fix som problems with some problems
        gurobiModel->getEnv().set(
            GRB_IntParam_ScaleFlag, env->settings->getSetting<int>("Gurobi.ScaleFlag", "Subsolver"));
        gurobiModel->getEnv().set(
            GRB_IntParam_NumericFocus, env->settings->getSetting<int>("Gurobi.NumericFocus", "Subsolver"));
        gurobiModel->getEnv().set(
            GRB_IntParam_MIPFocus, env->settings->getSetting<int>("Gurobi.MIPFocus", "Subsolver"));
        gurobiModel->getEnv().set(GRB_IntParam_Threads, env->settings->getSetting<int>("MIP.NumberOfThreads", "Dual"));

        auto constraintTolerance
            = std::min(env->settings->getSetting<double>("Tolerance.NonlinearConstraint", "Primal"),
                env->settings->getSetting<double>("Tolerance.LinearConstraint", "Primal"));

        gurobiModel->getEnv().set(GRB_DoubleParam_FeasibilityTol, constraintTolerance);
        gurobiModel->getEnv().set(
            GRB_DoubleParam_IntFeasTol, env->settings->getSetting<double>("Tolerance.Integer", "Primal"));

        // gurobiModel->getEnv().set(GRB_DoubleParam_OptimalityTol, 1e-6);
        // gurobiModel->getEnv().set(GRB_DoubleParam_MarkowitzTol, 1e-4);

        gurobiModel->getEnv().set(GRB_IntParam_SolutionLimit, GRB_MAXINT);
        gurobiModel->getEnv().set(
            GRB_IntParam_SolutionNumber, env->settings->getSetting<int>("MIP.SolutionPool.Capacity", "Dual") + 1);

        // Adds a user-provided node limit
        if(env->settings->getSetting<double>("MIP.NodeLimit", "Dual") > 0)
        {
            gurobiModel->getEnv().set(
                GRB_DoubleParam_NodeLimit, env->settings->getSetting<double>("MIP.NodeLimit", "Dual"));
        }

        // For integer cut sizes
        gurobiModel->getEnv().set(GRB_IntParam_UpdateMode, 1);
    }
    catch(GRBException& e)
    {
        {
            env->output->outputError("        Error when initializing parameters for linear solver", e.getMessage());
        }
    }
}

int MIPSolverGurobi::addLinearConstraint(
    const std::map<int, double>& elements, double constant, std::string name, bool isGreaterThan)
{
    try
    {
        auto expr = std::make_unique<GRBLinExpr>(0.0);

        for(auto E : elements)
        {
            auto variable = gurobiModel->getVar(E.first);

            if(std::abs(E.second) > 1e-13) // Gurobi might crash otherwise
                *expr.get() = *expr.get() + E.second * variable;
        }

        if(isGreaterThan)
        {
            gurobiModel->addConstr(-constant >= *expr, name);
        }
        else
        {
            gurobiModel->addConstr(*expr <= -constant, name);
        }

        modelUpdated = true;
    }
    catch(GRBException& e)
    {
        env->output->outputError("        Error when adding linear constraint", e.getMessage());

        return (-1);
    }

    return (gurobiModel->get(GRB_IntAttr_NumConstrs) - 1);
}

bool MIPSolverGurobi::createIntegerCut(VectorInteger& binaryIndexesOnes, VectorInteger& binaryIndexesZeroes)
{
    try
    {
        GRBLinExpr expr = 0;

        for(int I : binaryIndexesOnes)
        {
            auto variable = gurobiModel->getVar(I);
            expr += 1.0 * variable;
        }

        for(int I : binaryIndexesZeroes)
        {
            auto variable = gurobiModel->getVar(I);
            expr += (1.0 - 1.0 * variable);
        }

        int numConstraints = gurobiModel->get(GRB_IntAttr_NumConstrs);

        gurobiModel->addConstr(expr <= binaryIndexesOnes.size() + binaryIndexesZeroes.size() - 1.0,
            fmt::format("IC_{}", integerCuts.size()));

        gurobiModel->update();

        if(gurobiModel->get(GRB_IntAttr_NumConstrs) > numConstraints)
        {
            integerCuts.push_back(gurobiModel->get(GRB_IntAttr_NumConstrs) - 1);

            modelUpdated = true;

            env->solutionStatistics.numberOfIntegerCuts++;
        }

        Utilities::displayVector(integerCuts);
    }
    catch(GRBException& e)
    {
        env->output->outputError("        Gurobi error when adding lazy integer cut", e.getMessage());
        return (false);
    }

    return (true);
}

VectorDouble MIPSolverGurobi::getVariableSolution(int solIdx)
{
    bool isMIP = getDiscreteVariableStatus();

    int numVar = gurobiModel->get(GRB_IntAttr_NumVars);
    VectorDouble solution(numVar);

    try
    {
        if(isMIP && solIdx > 0)
        {
            gurobiModel->getEnv().set(GRB_IntParam_SolutionNumber, solIdx);

            for(int i = 0; i < numVar; i++)
            {
                GRBVar tmpVar = gurobiModel->getVar(i);
                solution.at(i) = tmpVar.get(GRB_DoubleAttr_Xn);
            }
        }
        else
        {
            for(int i = 0; i < numVar; i++)
            {
                GRBVar tmpVar = gurobiModel->getVar(i);
                solution.at(i) = tmpVar.get(GRB_DoubleAttr_X);
            }
        }
    }
    catch(GRBException& e)
    {
        env->output->outputError(
            "        Error when reading solution with index " + std::to_string(solIdx), e.getMessage());
    }

    return (solution);
}

int MIPSolverGurobi::getNumberOfSolutions()
{
    int numSols = 0;

    numSols = gurobiModel->get(GRB_IntAttr_SolCount);

    return (numSols);
}

void MIPSolverGurobi::activateDiscreteVariables(bool activate)
{
    if(activate)
    {
        env->output->outputDebug("        Activating MIP strategy.");

        for(int i = 0; i < numberOfVariables; i++)
        {
            if(variableTypes.at(i) == E_VariableType::Integer)
            {
                GRBVar tmpVar = gurobiModel->getVar(i);

                tmpVar.set(GRB_CharAttr_VType, 'I');
            }
            else if(variableTypes.at(i) == E_VariableType::Binary)
            {
                GRBVar tmpVar = gurobiModel->getVar(i);
                tmpVar.set(GRB_CharAttr_VType, 'B');
            }
        }

        discreteVariablesActivated = true;
    }
    else
    {
        env->output->outputDebug("        Activating LP strategy.");
        for(int i = 0; i < numberOfVariables; i++)
        {
            if(variableTypes.at(i) == E_VariableType::Integer || variableTypes.at(i) == E_VariableType::Binary)
            {
                GRBVar tmpVar = gurobiModel->getVar(i);

                tmpVar.set(GRB_CharAttr_VType, 'C');
            }
        }

        discreteVariablesActivated = false;
    }

    modelUpdated = true;
}

E_ProblemSolutionStatus MIPSolverGurobi::getSolutionStatus()
{
    E_ProblemSolutionStatus MIPSolutionStatus;

    int status = gurobiModel->get(GRB_IntAttr_Status);

    if(status == GRB_OPTIMAL)
    {
        MIPSolutionStatus = E_ProblemSolutionStatus::Optimal;
    }
    else if(status == GRB_INFEASIBLE)
    {
        MIPSolutionStatus = E_ProblemSolutionStatus::Infeasible;
    }
    else if(status == GRB_INF_OR_UNBD)
    {
        MIPSolutionStatus = E_ProblemSolutionStatus::Unbounded;
    }
    else if(status == GRB_UNBOUNDED)
    {
        MIPSolutionStatus = E_ProblemSolutionStatus::Unbounded;
    }
    else if(status == GRB_ITERATION_LIMIT)
    {
        MIPSolutionStatus = E_ProblemSolutionStatus::Unbounded;
    }
    else if(status == GRB_NODE_LIMIT)
    {
        MIPSolutionStatus = E_ProblemSolutionStatus::Unbounded;
    }
    else if(status == GRB_TIME_LIMIT)
    {
        MIPSolutionStatus = E_ProblemSolutionStatus::TimeLimit;
    }
    else if(status == GRB_SOLUTION_LIMIT)
    {
        MIPSolutionStatus = E_ProblemSolutionStatus::SolutionLimit;
    }
    else if(status == GRB_INTERRUPTED)
    {
        MIPSolutionStatus = E_ProblemSolutionStatus::Abort;
    }
    else if(status == GRB_NUMERIC)
    {
        MIPSolutionStatus = E_ProblemSolutionStatus::Numeric;
    }
    else if(status == GRB_CUTOFF)
    {
        MIPSolutionStatus = E_ProblemSolutionStatus::Infeasible;
    }
    else if(status == GRB_SUBOPTIMAL)
    {
        MIPSolutionStatus = E_ProblemSolutionStatus::Feasible;
    }
    else if(status == GRB_LOADED)
    {
        MIPSolutionStatus = E_ProblemSolutionStatus::Infeasible;
    }
    else
    {
        env->output->outputError("        MIP solver return status " + std::to_string(status));
        MIPSolutionStatus = E_ProblemSolutionStatus::Error;
    }

    return (MIPSolutionStatus);
}

E_ProblemSolutionStatus MIPSolverGurobi::solveProblem()
{
    E_ProblemSolutionStatus MIPSolutionStatus;
    cachedSolutionHasChanged = true;

    try
    {
        if(modelUpdated)
        {
            gurobiModel->update();
            modelUpdated = false;
        }

        GurobiInfoCallback gurobiCallback = GurobiInfoCallback(env);
        gurobiModel->setCallback(&gurobiCallback);
        gurobiModel->optimize();

        MIPSolutionStatus = getSolutionStatus();
    }
    catch(GRBException& e)
    {
        env->output->outputError("        Error when solving MIP/LP problem", e.getMessage());
        MIPSolutionStatus = E_ProblemSolutionStatus::Error;
    }

    // To find a feasible point for an unbounded dual problem
    if(MIPSolutionStatus == E_ProblemSolutionStatus::Unbounded)
    {
        bool variableBoundsUpdated = false;

        if((env->reformulatedProblem->objectiveFunction->properties.classification
                   == E_ObjectiveFunctionClassification::Linear
               && std::dynamic_pointer_cast<LinearObjectiveFunction>(env->reformulatedProblem->objectiveFunction)
                      ->isDualUnbounded())
            || (env->reformulatedProblem->objectiveFunction->properties.classification
                       == E_ObjectiveFunctionClassification::Quadratic
                   && std::dynamic_pointer_cast<QuadraticObjectiveFunction>(env->reformulatedProblem->objectiveFunction)
                          ->isDualUnbounded()))
        {
            for(auto& V : env->reformulatedProblem->allVariables)
            {
                if(V->isDualUnbounded())
                {
                    updateVariableBound(
                        V->index, -getUnboundedVariableBoundValue() / 1.1, getUnboundedVariableBoundValue() / 1.1);
                    variableBoundsUpdated = true;
                }
            }
        }
        else if((env->reformulatedProblem->objectiveFunction->properties.classification
                    >= E_ObjectiveFunctionClassification::QuadraticConsideredAsNonlinear))
        {
            // The auxiliary variable in the dual problem is unbounded
            updateVariableBound(getDualAuxiliaryObjectiveVariableIndex(), -getUnboundedVariableBoundValue() / 1.1,
                getUnboundedVariableBoundValue() / 1.1);
            variableBoundsUpdated = true;
        }

        if(variableBoundsUpdated)
        {
            gurobiModel->update();

            GurobiInfoCallback gurobiCallback = GurobiInfoCallback(env);
            gurobiModel->setCallback(&gurobiCallback);
            gurobiModel->optimize();

            MIPSolutionStatus = getSolutionStatus();

            for(auto& V : env->reformulatedProblem->allVariables)
            {
                if(V->isDualUnbounded())
                    updateVariableBound(V->index, V->lowerBound, V->upperBound);
            }

            env->results->getCurrentIteration()->hasInfeasibilityRepairBeenPerformed = true;
        }
    }

    return (MIPSolutionStatus);
}

bool MIPSolverGurobi::repairInfeasibility()
{
    if(env->dualSolver->generatedHyperplanes.size() == 0)
        return (false);

    try
    {
        gurobiModel->update();
        auto feasModel = GRBModel(*gurobiModel);

        int numOrigConstraints = env->reformulatedProblem->properties.numberOfLinearConstraints;
        int numOrigVariables = gurobiModel->get(GRB_IntAttr_NumVars);
        int numCurrConstraints = feasModel.get(GRB_IntAttr_NumConstrs);

        std::vector<GRBConstr> repairConstraints;
        std::vector<GRBConstr> originalConstraints;
        VectorDouble relaxParameters;
        int numConstraintsToRepair = 0;

        int hyperplaneCounter = 0;

        for(int i = numOrigConstraints; i < numCurrConstraints; i++)
        {
            if(i == cutOffConstraintIndex)
            {
                hyperplaneCounter++;
            }
            else if(std::find(integerCuts.begin(), integerCuts.end(), i) != integerCuts.end())
            {
                // TODO: allow for relaxing integer constraints
            }
            else if(env->dualSolver->generatedHyperplanes.at(hyperplaneCounter).isSourceConvex)
            {
<<<<<<< HEAD
                hyperplaneCounter++;
=======
                offset++;
>>>>>>> 59178b47
            }
            else
            {
                repairConstraints.push_back(feasModel.getConstr(i));
                originalConstraints.push_back(gurobiModel->getConstr(i));
                relaxParameters.push_back(1 / (((double)i) + 1.0));
                numConstraintsToRepair++;
            }
        }

        // Gurobi modifies the value when running feasModel.optimize()
        int numConstraintsToRepairOrig = numConstraintsToRepair;

        if(feasModel.feasRelax(GRB_FEASRELAX_LINEAR, false, 0, nullptr, nullptr, nullptr, numConstraintsToRepair,
               &repairConstraints[0], &relaxParameters[0])
            < 0)
        {
            env->output->outputDebug("        Could not repair the infeasible dual problem.");
            return (false);
        }

        feasModel.optimize();

        int status = feasModel.get(GRB_IntAttr_Status);

        if(status != GRB_OPTIMAL)
        {
            env->output->outputDebug("        Could not repair the infeasible dual problem.");
            return (false);
        }

        int numRepairs = 0;

        for(int i = 0; i < numConstraintsToRepairOrig; i++)
        {
            auto variable = feasModel.getVar(numOrigVariables + i);
            double slackValue = variable.get(GRB_DoubleAttr_X);

            if(slackValue == 0.0)
                continue;

            auto constraint = originalConstraints.at(i);
            double oldRHS = constraint.get(GRB_DoubleAttr_RHS);
            constraint.set(GRB_DoubleAttr_RHS, oldRHS + 1.5 * slackValue);

            numRepairs++;

            env->output->outputDebug("        Constraint: " + constraint.get(GRB_StringAttr_ConstrName)
                + " repaired with infeasibility = " + std::to_string(1.5 * slackValue));
        }

        env->output->outputCritical("        Number of constraints modified: " + std::to_string(numRepairs));

        if(env->settings->getSetting<bool>("Debug.Enable", "Output"))
        {
            std::stringstream ss;
            ss << env->settings->getSetting<std::string>("Debug.Path", "Output");
            ss << "/lp";
            ss << env->results->getCurrentIteration()->iterationNumber - 1;
            ss << "repaired.lp";
            writeProblemToFile(ss.str());
        }

        return (true);
    }
    catch(GRBException& e)
    {
        env->output->outputError("        Error when trying to repair infeasibility",
            e.getMessage() + " (" + std::to_string(e.getErrorCode()) + ")");
    }

    return (false);
}

int MIPSolverGurobi::increaseSolutionLimit(int increment)
{
    gurobiModel->getEnv().set(
        GRB_IntParam_SolutionLimit, gurobiModel->getEnv().get(GRB_IntParam_SolutionLimit) + increment);

    return (gurobiModel->getEnv().get(GRB_IntParam_SolutionLimit));
}

void MIPSolverGurobi::setSolutionLimit(long limit)
{
    if(limit > GRB_MAXINT)
        gurobiModel->getEnv().set(GRB_IntParam_SolutionLimit, GRB_MAXINT);
    else
        gurobiModel->getEnv().set(GRB_IntParam_SolutionLimit, limit);
}

int MIPSolverGurobi::getSolutionLimit() { return (gurobiModel->getEnv().get(GRB_IntParam_SolutionLimit)); }

void MIPSolverGurobi::setTimeLimit(double seconds)
{
    try
    {
        if(seconds > 0)
        {
            gurobiModel->getEnv().set(GRB_DoubleParam_TimeLimit, seconds);
        }
        else
        {
            gurobiModel->getEnv().set(GRB_DoubleParam_TimeLimit, 0.00001);
        }
    }
    catch(GRBException& e)
    {
        env->output->outputError("        Error when setting time limit", e.getMessage());
    }
}

void MIPSolverGurobi::setCutOff(double cutOff)
{
    try
    {
        // Gurobi has problems if not an epsilon value is added to the cutoff...

        double cutOffTol = env->settings->getSetting<double>("MIP.CutOff.Tolerance", "Dual");

        if(isMinimizationProblem)
        {
            gurobiModel->getEnv().set(GRB_DoubleParam_Cutoff, cutOff + cutOffTol);

            env->output->outputDebug(
                "        Setting cutoff value to " + std::to_string(cutOff) + " for minimization.");
        }
        else
        {
            gurobiModel->getEnv().set(GRB_DoubleParam_Cutoff, cutOff - cutOffTol);
            env->output->outputDebug(
                "        Setting cutoff value to " + std::to_string(cutOff) + " for maximization.");
        }
    }
    catch(GRBException& e)
    {
        env->output->outputError("        Error when setting cut off value", e.getMessage());
    }
}

void MIPSolverGurobi::setCutOffAsConstraint(double cutOff)
{
    if(cutOff == SHOT_DBL_MAX || cutOff == SHOT_DBL_MIN)
        return;

    try
    {
        if(!cutOffConstraintDefined)
        {
            if(env->reformulatedProblem->objectiveFunction->properties.isMaximize)
            {
                gurobiModel->addConstr(-objectiveLinearExpression <= -cutOff, "CUTOFF_C");

                env->output->outputDebug(
                    "        Setting cutoff constraint to " + Utilities::toString(cutOff) + " for maximization.");
            }
            else
            {
                gurobiModel->addConstr(objectiveLinearExpression <= cutOff, "CUTOFF_C");

                env->output->outputDebug(
                    "        Setting cutoff constraint to " + Utilities::toString(cutOff) + " for minimization.");
            }

            gurobiModel->update();
            modelUpdated = false;

            cutOffConstraintDefined = true;
            cutOffConstraintIndex = gurobiModel->get(GRB_IntAttr_NumConstrs) - 1;
        }
        else
        {
            auto constraint = gurobiModel->getConstr(cutOffConstraintIndex);

            if(env->reformulatedProblem->objectiveFunction->properties.isMaximize)
            {
                constraint.set(GRB_DoubleAttr_RHS, -cutOff);
                env->output->outputCritical(
                    "        Setting cutoff constraint value to " + Utilities::toString(cutOff) + " for maximization.");
            }
            else
            {
                constraint.set(GRB_DoubleAttr_RHS, cutOff);
                env->output->outputDebug(
                    "        Setting cutoff constraint to " + Utilities::toString(cutOff) + " for minimization.");
            }

            modelUpdated = true;
        }
    }
    catch(GRBException& e)
    {
        env->output->outputError("        Error when setting cut off value through constraint", e.getMessage());
    }
}

void MIPSolverGurobi::addMIPStart(VectorDouble point)
{
    try
    {
        VectorDouble startVal;

        for(double P : point)
        {
            startVal.push_back(P);
        }

        for(auto& V : env->reformulatedProblem->auxiliaryVariables)
        {
            startVal.push_back(V->calculate(point));
        }

        if(env->reformulatedProblem->auxiliaryObjectiveVariable)
            startVal.push_back(env->reformulatedProblem->auxiliaryObjectiveVariable->calculate(point));
        else if(this->hasDualAuxiliaryObjectiveVariable())
            startVal.push_back(env->reformulatedProblem->objectiveFunction->calculateValue(point));

        for(size_t i = 0; i < startVal.size(); i++)
        {
            GRBVar tmpVar = gurobiModel->getVar(i);
            tmpVar.set(GRB_DoubleAttr_Start, startVal.at(i));
        }
    }
    catch(GRBException& e)
    {
        env->output->outputError("        Error when adding MIP starting point", e.getMessage());
    }

    env->output->outputDebug("        Added MIP starting point.");
}

void MIPSolverGurobi::writeProblemToFile(std::string filename)
{
    try
    {
        gurobiModel->write(filename);
    }
    catch(GRBException& e)
    {
        env->output->outputError("        Error when saving model to file", e.getMessage());
    }
}

double MIPSolverGurobi::getObjectiveValue(int solIdx)
{
    bool isMIP = getDiscreteVariableStatus();

    double objVal = NAN;

    if(!isMIP && solIdx > 0) // LP problems only have one solution!
    {
        env->output->outputError(
            "Cannot obtain solution with index " + std::to_string(solIdx) + " since the problem is LP/QP!");

        return (objVal);
    }

    try
    {
        if((isMIP && solIdx == 0) || !isMIP)
        {
            objVal = gurobiModel->get(GRB_DoubleAttr_ObjVal);
        }
        else // Gurobi has no functionality to access the objective value of a specific solution
        {
            gurobiModel->getEnv().set(GRB_IntParam_SolutionNumber, solIdx);

            auto objective = gurobiModel->getObjective();
            objVal = objective.getLinExpr().getConstant();

            for(size_t i = 0; i < objective.size(); i++)
            {
                objVal += objective.getCoeff(i) * objective.getVar1(i).get(GRB_DoubleAttr_Xn)
                    * objective.getVar2(i).get(GRB_DoubleAttr_Xn);
            }

            auto linexpr = objective.getLinExpr();

            for(size_t i = 0; i < linexpr.size(); i++)
            {
                objVal += linexpr.getCoeff(i) * linexpr.getVar(i).get(GRB_DoubleAttr_Xn);
            }
        }
    }
    catch(GRBException& e)
    {
        env->output->outputError(
            "Error when obtaining objective value for solution index " + std::to_string(solIdx), e.getMessage());
    }

    return (objVal);
}

void MIPSolverGurobi::deleteMIPStarts()
{
    int numVar = gurobiModel->get(GRB_IntAttr_NumVars);

    try
    {
        for(int i = 0; i < numVar; i++)
        {
            GRBVar tmpVar = gurobiModel->getVar(i);
            tmpVar.set(GRB_DoubleAttr_Start, GRB_UNDEFINED);
        }
    }
    catch(GRBException& e)
    {
        env->output->outputError("        Error when deleting MIP starting points", e.getMessage());
    }

    env->output->outputDebug("        Deleted MIP starting points.");
}

void MIPSolverGurobi::fixVariable(int varIndex, double value) { updateVariableBound(varIndex, value, value); }

void MIPSolverGurobi::updateVariableBound(int varIndex, double lowerBound, double upperBound)
{
    auto currentVariableBounds = getCurrentVariableBounds(varIndex);

    if(currentVariableBounds.first == lowerBound && currentVariableBounds.second == upperBound)
        return;

    try
    {
        GRBVar tmpVar = gurobiModel->getVar(varIndex);

        tmpVar.set(GRB_DoubleAttr_LB, lowerBound);
        tmpVar.set(GRB_DoubleAttr_UB, upperBound);

        modelUpdated = true;
    }
    catch(GRBException& e)
    {
        env->output->outputError(
            "Error when updating variable bounds for variable index" + std::to_string(varIndex), e.getMessage());
    }
}

void MIPSolverGurobi::updateVariableLowerBound(int varIndex, double lowerBound)
{
    auto currentVariableBounds = getCurrentVariableBounds(varIndex);

    if(currentVariableBounds.first == lowerBound)
        return;

    try
    {
        GRBVar tmpVar = gurobiModel->getVar(varIndex);

        tmpVar.set(GRB_DoubleAttr_LB, lowerBound);

        modelUpdated = true;
    }
    catch(GRBException& e)
    {
        env->output->outputError(
            "Error when updating variable bounds for variable index" + std::to_string(varIndex), e.getMessage());
    }
}

void MIPSolverGurobi::updateVariableUpperBound(int varIndex, double upperBound)
{
    auto currentVariableBounds = getCurrentVariableBounds(varIndex);

    if(currentVariableBounds.second == upperBound)
        return;

    try
    {
        GRBVar tmpVar = gurobiModel->getVar(varIndex);

        tmpVar.set(GRB_DoubleAttr_UB, upperBound);

        modelUpdated = true;
    }
    catch(GRBException& e)
    {
        env->output->outputError(
            "Error when updating variable bounds for variable index" + std::to_string(varIndex), e.getMessage());
    }
}

PairDouble MIPSolverGurobi::getCurrentVariableBounds(int varIndex)
{
    PairDouble tmpBounds;

    try
    {
        GRBVar tmpVar = gurobiModel->getVar(varIndex);

        tmpBounds.first = tmpVar.get(GRB_DoubleAttr_LB);
        tmpBounds.second = tmpVar.get(GRB_DoubleAttr_UB);
    }
    catch(GRBException& e)
    {
        env->output->outputError(
            "Error when obtaining variable bounds for variable index" + std::to_string(varIndex), e.getMessage());
    }

    return (tmpBounds);
}

bool MIPSolverGurobi::supportsQuadraticObjective() { return (true); }
bool MIPSolverGurobi::supportsQuadraticConstraints() { return (true); }

double MIPSolverGurobi::getUnboundedVariableBoundValue() { return (1e+20); }

double MIPSolverGurobi::getDualObjectiveValue()
{

    bool isMIP = getDiscreteVariableStatus();
    double objVal = NAN;

    try
    {
        if(isMIP)
        {
            objVal = gurobiModel->get(GRB_DoubleAttr_ObjBound);
        }
        else
        {
            objVal = gurobiModel->get(GRB_DoubleAttr_ObjVal);
        }
    }
    catch(GRBException& e)
    {
        env->output->outputError("        Error when obtaining dual objective value",
            e.getMessage() + " (" + std::to_string(e.getErrorCode()) + ")");
    }

    return (objVal);
}

void MIPSolverGurobi::writePresolvedToFile([[maybe_unused]] std::string filename) {}

void MIPSolverGurobi::checkParameters() {}

std::pair<VectorDouble, VectorDouble> MIPSolverGurobi::presolveAndGetNewBounds()
{
    // TODO
    // auto m = gurobiModel->presolve();

    return (std::make_pair(variableLowerBounds, variableUpperBounds));
}

int MIPSolverGurobi::getNumberOfExploredNodes()
{
    try
    {
        return ((int)gurobiModel->get(GRB_DoubleAttr_NodeCount));
    }
    catch(GRBException& e)
    {
        env->output->outputError("        Error when getting number of nodes", e.getMessage());
        return 0;
    }
}

GurobiInfoCallback::GurobiInfoCallback(EnvironmentPtr envPtr) : env(envPtr) {}

// Used to get the number of open nodes
void GurobiInfoCallback::callback()
{
    try
    {
        if(where == GRB_CB_MIP)
        {
            auto currIter = env->results->getCurrentIteration();
            currIter->numberOfExploredNodes = (int)getDoubleInfo(GRB_CB_MIP_NODCNT);
            currIter->numberOfOpenNodes = (int)getDoubleInfo(GRB_CB_MIP_NODLFT);
        }
    }
    catch(GRBException& e)
    {
        env->output->outputError("        Gurobi error when running main callback method", e.getMessage());
    }
}
} // namespace SHOT<|MERGE_RESOLUTION|>--- conflicted
+++ resolved
@@ -772,11 +772,7 @@
             }
             else if(env->dualSolver->generatedHyperplanes.at(hyperplaneCounter).isSourceConvex)
             {
-<<<<<<< HEAD
                 hyperplaneCounter++;
-=======
-                offset++;
->>>>>>> 59178b47
             }
             else
             {
