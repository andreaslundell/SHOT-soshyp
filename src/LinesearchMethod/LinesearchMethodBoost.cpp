/**
   The Supporting Hyperplane Optimization Toolkit (SHOT).

   @author Andreas Lundell, Åbo Akademi University

   @section LICENSE 
   This software is licensed under the Eclipse Public License 2.0. 
   Please see the README and LICENSE files for more information.
*/

#include "LinesearchMethodBoost.h"

using namespace SHOT;

VectorInteger activeConstraints;
double lastActiveConstraintUpdateValue;

Test::Test(EnvironmentPtr envPtr) : env(envPtr)
{
    nonlinearConstraints = env->model->originalProblem->getNonlinearConstraintIndexes();
}

Test::~Test()
{
    firstPt.clear();
    secondPt.clear();
}

void Test::determineActiveConstraints(double constrTol)
{
    valFirstPt = -OSDBL_MAX;
    valSecondPt = -OSDBL_MAX;

    clearActiveConstraints();

    for (auto I : nonlinearConstraints)
    {
        auto tmpValFirstPt = env->model->originalProblem->calculateConstraintFunctionValue(I, firstPt);
        auto tmpValSecondPt = env->model->originalProblem->calculateConstraintFunctionValue(I, secondPt);

        if ((tmpValFirstPt > constrTol && tmpValSecondPt <= 0) || (tmpValFirstPt <= 0 && tmpValSecondPt > constrTol))
        {
            addActiveConstraint(I);
        }

        // For reuse of the function value
        if (tmpValFirstPt > valFirstPt)
            valFirstPt = tmpValFirstPt;
        if (tmpValSecondPt > valSecondPt)
            valSecondPt = tmpValSecondPt;
    }

    lastActiveConstraintUpdateValue = OSDBL_MAX;
}

void Test::addActiveConstraint(int constrIdx)
{
    activeConstraints.push_back(constrIdx);
}

void Test::clearActiveConstraints()
{
    activeConstraints.clear();
}

void Test::setActiveConstraints(VectorInteger constrIdxs)
{
    activeConstraints = constrIdxs;
}

VectorInteger Test::getActiveConstraints()
{
    return (activeConstraints);
}

double Test::operator()(const double x)
{
    int length = firstPt.size();
<<<<<<< HEAD
    VectorDouble ptNew(length);
=======
    DoubleVector ptNew(length);
>>>>>>> 3e634419

    for (int i = 0; i < length; i++)
    {
        ptNew.at(i) = x * firstPt.at(i) + (1 - x) * secondPt.at(i);
    }

    auto tmpActiveConstraints = getActiveConstraints();
    auto mostDevConstr = env->model->originalProblem->getMostDeviatingConstraint(ptNew, tmpActiveConstraints);

    double validNewPt = mostDevConstr.first.value;

    if (validNewPt > 0 && validNewPt <= lastActiveConstraintUpdateValue && mostDevConstr.second.size() < tmpActiveConstraints.size())
    {
        setActiveConstraints(mostDevConstr.second);
        lastActiveConstraintUpdateValue = validNewPt;
    }

    return (validNewPt);
}

LinesearchMethodBoost::LinesearchMethodBoost(EnvironmentPtr envPtr) : env(envPtr)
{
    test = new Test(env);
}

LinesearchMethodBoost::~LinesearchMethodBoost()
{
    activeConstraints.clear();
    delete test;
}

<<<<<<< HEAD
std::pair<VectorDouble, VectorDouble> LinesearchMethodBoost::findZero(VectorDouble ptA,
                                                                                    VectorDouble ptB, int Nmax, double lambdaTol, double constrTol)
=======
std::pair<DoubleVector, DoubleVector> LinesearchMethodBoost::findZero(DoubleVector ptA,
                                                                                    DoubleVector ptB, int Nmax, double lambdaTol, double constrTol)
>>>>>>> 3e634419
{
    VectorInteger tmpVector;
    return (findZero(ptA, ptB, Nmax, lambdaTol, constrTol, tmpVector));
}

<<<<<<< HEAD
std::pair<VectorDouble, VectorDouble> LinesearchMethodBoost::findZero(VectorDouble ptA,
                                                                                    VectorDouble ptB, int Nmax, double lambdaTol, double constrTol, VectorInteger constrIdxs)
=======
std::pair<DoubleVector, DoubleVector> LinesearchMethodBoost::findZero(DoubleVector ptA,
                                                                                    DoubleVector ptB, int Nmax, double lambdaTol, double constrTol, std::vector<int> constrIdxs)
>>>>>>> 3e634419
{
    if (ptA.size() != ptB.size())
    {
        env->output->outputError(
            "     Linesearch error: sizes of points vary: " + std::to_string(ptA.size()) + " != " + std::to_string(ptB.size()));
    }

    int length = ptA.size();
<<<<<<< HEAD
    VectorDouble ptNew(length);
    VectorDouble ptNew2(length);
=======
    DoubleVector ptNew(length);
    DoubleVector ptNew2(length);
>>>>>>> 3e634419

    typedef PairDouble Result;
    boost::uintmax_t max_iter = Nmax;

    test->firstPt = ptA;
    test->secondPt = ptB;

    if (constrIdxs.size() == 0)
    {
        test->determineActiveConstraints(constrTol);
    }
    else
    {
        test->setActiveConstraints(constrIdxs);
        test->valFirstPt = env->model->originalProblem->getMostDeviatingConstraint(ptA).value;
        test->valSecondPt = env->model->originalProblem->getMostDeviatingConstraint(ptB).value;
    }

    if (test->getActiveConstraints().size() == 0) // All constraints are fulfilled.
    {
        if (test->valFirstPt > test->valSecondPt)
        {
<<<<<<< HEAD
            std::pair<VectorDouble, VectorDouble> tmpPair(ptB, ptA);
=======
            std::pair<DoubleVector, DoubleVector> tmpPair(ptB, ptA);
>>>>>>> 3e634419

            return (tmpPair);
        }

<<<<<<< HEAD
        std::pair<VectorDouble, VectorDouble> tmpPair(ptA, ptB);
=======
        std::pair<DoubleVector, DoubleVector> tmpPair(ptA, ptB);
>>>>>>> 3e634419

        return (tmpPair);
    }

    int tempFEvals = env->solutionStatistics.numberOfFunctionEvalutions;

    Result r1;

    if (static_cast<ES_RootsearchMethod>(env->settings->getIntSetting("Rootsearch.Method", "Subsolver")) == ES_RootsearchMethod::BoostTOMS748)
    {
        r1 = boost::math::tools::toms748_solve(*test, 0.0, 1.0, TerminationCondition(lambdaTol), max_iter);
    }
    else
    {
        r1 = boost::math::tools::bisect(*test, 0.0, 1.0, TerminationCondition(lambdaTol), max_iter);
    }

    int resFVals = env->solutionStatistics.numberOfFunctionEvalutions - tempFEvals;
    if (max_iter == Nmax)
    {
        env->output->outputWarning(
            "     Warning, number of line search iterations " + std::to_string(max_iter) + " reached!");
    }
    else
    {
        env->output->outputInfo(
            "     Line search iterations: " + std::to_string(max_iter) + ". Function evaluations: " + std::to_string(resFVals));
    }

    for (int i = 0; i < length; i++)
    {
        ptNew.at(i) = r1.first * ptA.at(i) + (1 - r1.first) * ptB.at(i);
        ptNew2.at(i) = r1.second * ptA.at(i) + (1 - r1.second) * ptB.at(i);
    }

    auto validNewPt = env->model->originalProblem->isConstraintsFulfilledInPoint(ptNew);

    if (!validNewPt) // ptNew Outside feasible region
    {
        env->process->addPrimalSolutionCandidate(ptNew2, E_PrimalSolutionSource::Linesearch,
                                                 env->process->getCurrentIteration()->iterationNumber);

<<<<<<< HEAD
        std::pair<VectorDouble, VectorDouble> tmpPair(ptNew2, ptNew);
=======
        std::pair<DoubleVector, DoubleVector> tmpPair(ptNew2, ptNew);
>>>>>>> 3e634419
        return (tmpPair);
    }
    else
    {
        env->process->addPrimalSolutionCandidate(ptNew, E_PrimalSolutionSource::Linesearch,
                                                 env->process->getCurrentIteration()->iterationNumber);

<<<<<<< HEAD
        std::pair<VectorDouble, VectorDouble> tmpPair(ptNew, ptNew2);
=======
        std::pair<DoubleVector, DoubleVector> tmpPair(ptNew, ptNew2);
>>>>>>> 3e634419
        return (tmpPair);
    }
}<|MERGE_RESOLUTION|>--- conflicted
+++ resolved
@@ -76,11 +76,7 @@
 double Test::operator()(const double x)
 {
     int length = firstPt.size();
-<<<<<<< HEAD
     VectorDouble ptNew(length);
-=======
-    DoubleVector ptNew(length);
->>>>>>> 3e634419
 
     for (int i = 0; i < length; i++)
     {
@@ -112,25 +108,15 @@
     delete test;
 }
 
-<<<<<<< HEAD
 std::pair<VectorDouble, VectorDouble> LinesearchMethodBoost::findZero(VectorDouble ptA,
-                                                                                    VectorDouble ptB, int Nmax, double lambdaTol, double constrTol)
-=======
-std::pair<DoubleVector, DoubleVector> LinesearchMethodBoost::findZero(DoubleVector ptA,
-                                                                                    DoubleVector ptB, int Nmax, double lambdaTol, double constrTol)
->>>>>>> 3e634419
+                                                                      VectorDouble ptB, int Nmax, double lambdaTol, double constrTol)
 {
     VectorInteger tmpVector;
     return (findZero(ptA, ptB, Nmax, lambdaTol, constrTol, tmpVector));
 }
 
-<<<<<<< HEAD
 std::pair<VectorDouble, VectorDouble> LinesearchMethodBoost::findZero(VectorDouble ptA,
-                                                                                    VectorDouble ptB, int Nmax, double lambdaTol, double constrTol, VectorInteger constrIdxs)
-=======
-std::pair<DoubleVector, DoubleVector> LinesearchMethodBoost::findZero(DoubleVector ptA,
-                                                                                    DoubleVector ptB, int Nmax, double lambdaTol, double constrTol, std::vector<int> constrIdxs)
->>>>>>> 3e634419
+                                                                      VectorDouble ptB, int Nmax, double lambdaTol, double constrTol, VectorInteger constrIdxs)
 {
     if (ptA.size() != ptB.size())
     {
@@ -139,13 +125,8 @@
     }
 
     int length = ptA.size();
-<<<<<<< HEAD
     VectorDouble ptNew(length);
     VectorDouble ptNew2(length);
-=======
-    DoubleVector ptNew(length);
-    DoubleVector ptNew2(length);
->>>>>>> 3e634419
 
     typedef PairDouble Result;
     boost::uintmax_t max_iter = Nmax;
@@ -168,20 +149,12 @@
     {
         if (test->valFirstPt > test->valSecondPt)
         {
-<<<<<<< HEAD
             std::pair<VectorDouble, VectorDouble> tmpPair(ptB, ptA);
-=======
-            std::pair<DoubleVector, DoubleVector> tmpPair(ptB, ptA);
->>>>>>> 3e634419
 
             return (tmpPair);
         }
 
-<<<<<<< HEAD
         std::pair<VectorDouble, VectorDouble> tmpPair(ptA, ptB);
-=======
-        std::pair<DoubleVector, DoubleVector> tmpPair(ptA, ptB);
->>>>>>> 3e634419
 
         return (tmpPair);
     }
@@ -224,11 +197,7 @@
         env->process->addPrimalSolutionCandidate(ptNew2, E_PrimalSolutionSource::Linesearch,
                                                  env->process->getCurrentIteration()->iterationNumber);
 
-<<<<<<< HEAD
         std::pair<VectorDouble, VectorDouble> tmpPair(ptNew2, ptNew);
-=======
-        std::pair<DoubleVector, DoubleVector> tmpPair(ptNew2, ptNew);
->>>>>>> 3e634419
         return (tmpPair);
     }
     else
@@ -236,11 +205,7 @@
         env->process->addPrimalSolutionCandidate(ptNew, E_PrimalSolutionSource::Linesearch,
                                                  env->process->getCurrentIteration()->iterationNumber);
 
-<<<<<<< HEAD
         std::pair<VectorDouble, VectorDouble> tmpPair(ptNew, ptNew2);
-=======
-        std::pair<DoubleVector, DoubleVector> tmpPair(ptNew, ptNew2);
->>>>>>> 3e634419
         return (tmpPair);
     }
 }