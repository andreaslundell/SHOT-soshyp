/**
   The Supporting Hyperplane Optimization Toolkit (SHOT).

   @author Andreas Lundell, Åbo Akademi University

   @section LICENSE
   This software is licensed under the Eclipse Public License 2.0.
   Please see the README and LICENSE files for more information.
*/

#include "Report.h"

#include "DualSolver.h"
#include "Iteration.h"
#include "MIPSolver/IMIPSolver.h"
#include "Output.h"
#include "PrimalSolver.h"
#include "Results.h"
#include "Settings.h"
#include "TaskHandler.h"
#include "Timing.h"
#include "Utilities.h"

#include "Model/Problem.h"

namespace SHOT
{

Report::Report(EnvironmentPtr envPtr) : env(envPtr) { }

Report::~Report() = default;

void Report::outputIterationDetail(int iterationNumber, std::string iterationDesc, double totalTime, int dualCutsAdded,
    int dualCutsTotal, double dualObjectiveValue, double primalObjectiveValue, double absoluteObjectiveGap,
    double relativeObjectiveGap, double currentObjectiveValue, int maxConstraintIndex, double maxConstraintError,
    E_IterationLineType lineType, bool forcePrint)
{
    try
    {
        bool printLine = forcePrint;

        if(env->results->getNumberOfIterations() == 1)
        {
            printLine = true;
        }

        if(dualObjectiveValue != lastDualObjectiveValue)
        {
            lastDualObjectiveValue = dualObjectiveValue;
            printLine = true;
        }

        if(primalObjectiveValue != lastPrimalObjectiveValue)
        {
            lastPrimalObjectiveValue = primalObjectiveValue;
            printLine = true;
        }

        if(iterationsWithoutPrintoutCounter > 100
            || env->timing->getElapsedTime("Total") - lastIterationOutputTimeStamp > 2)
        {
            printLine = true;
        }

        switch(
            static_cast<ES_IterationOutputDetail>(env->settings->getSetting<int>("Console.Iteration.Detail", "Output")))
        {
        case ES_IterationOutputDetail::Full:
            printLine = true;
            break;

        case ES_IterationOutputDetail::ObjectiveGapUpdatesAndNLPCalls:
            if(lineType == E_IterationLineType::PrimalNLP)
                printLine = true;
            break;

        default:
            break;
        }

        if(!printLine)
        {
            iterationsWithoutPrintoutCounter++;
            return;
        }

        if(!firstIterationHeaderPrinted)
        {
            this->outputIterationDetailHeader();
        }

        if(iterationPrintoutsSinceLastHeader > 75)
        {
            env->output->outputInfo("");
            this->outputIterationDetailHeader();
        }

        iterationsWithoutPrintoutCounter = 0;
        iterationPrintoutsSinceLastHeader++;
        lastIterationOutputTimeStamp = env->timing->getElapsedTime("Total");

        std::string combDualCuts = "";

        if(lineType == E_IterationLineType::DualRepair)
        {
            combDualCuts = fmt::format("Repairs: {:<4d}", dualCutsAdded);
        }
        else if(lineType == E_IterationLineType::DualReductionCut)
        {
            combDualCuts = fmt::format("Obj.cut: {:<4g}", primalObjectiveValue);
        }
        else if(dualCutsAdded > 0)
        {
            combDualCuts = fmt::format("{:>4d} | {:<6d}", dualCutsAdded, dualCutsTotal);
        }

        std::string combObjectiveValue;
        if(env->problem->objectiveFunction->properties.isMinimize)
        {
            combObjectiveValue = fmt::format("{:>12s}{}| {:<12s}",
                Utilities::toStringFormat(dualObjectiveValue, "{:g}"), env->results->solutionIsGlobal ? " " : "*",
                Utilities::toStringFormat(primalObjectiveValue, "{:g}"));
        }
        else
        {
            combObjectiveValue
                = fmt::format("{:>12s} |{}{:<12s}", Utilities::toStringFormat(primalObjectiveValue, "{:g}"),
                    env->results->solutionIsGlobal ? " " : "*", Utilities::toStringFormat(dualObjectiveValue, "{:g}"));
        }

        std::string combObjectiveGap
            = fmt::format("{:>8s} | {:<8s}", Utilities::toStringFormat(absoluteObjectiveGap, "{:.1e}"),
                Utilities::toStringFormat(relativeObjectiveGap, "{:.1e}"));

        std::string combCurrSol;

        if(std::isnan(currentObjectiveValue))
        {
            combCurrSol = fmt::format("{:>12s} | {}", "", "inf.");
        }
        else if(env->reformulatedProblem->properties.numberOfNonlinearConstraints == 0)
        {
            combCurrSol = fmt::format("{:>12g} | {}", currentObjectiveValue, 0.0);
        }
        else
        {
            combCurrSol
                = fmt::format("{:>12g} | {}: {:.2e}", currentObjectiveValue, maxConstraintIndex, maxConstraintError);
        }

        if(lineType == E_IterationLineType::DualRepair || lineType == E_IterationLineType::DualReductionCut)
        {
            env->output->outputDebug("");
            env->output->outputInfo(fmt::format("{:>6d}: {:<10s}{:^10.2f}{:^13s}{:>27s}{:>19s}{:<32s}", iterationNumber,
                iterationDesc, totalTime, combDualCuts, "", "", ""));
            env->output->outputDebug("");
        }
        else
        {
            env->output->outputDebug("");
            env->output->outputInfo(fmt::format("{:>6d}: {:<10s}{:^10.2f}{:>13s}{:>27s}{:>19s}{:<32s}", iterationNumber,
                iterationDesc, totalTime, combDualCuts, combObjectiveValue, combObjectiveGap, combCurrSol));
            env->output->outputDebug("");
        }

        if(env->results->getCurrentIteration()->numberOfExploredNodes > 0
            || env->results->getCurrentIteration()->numberOfOpenNodes > 0)
        {
            env->output->outputDebug(fmt::format("        Explored nodes: {}. Open nodes: {}.",
                env->solutionStatistics.numberOfExploredNodes, env->results->getCurrentIteration()->numberOfOpenNodes));
        }
    }
    catch(...)
    {
        env->output->outputError("        Cannot write iteration solution report!");
    }
}

void Report::outputIterationDetailMinimax(int iterationNumber, std::string iterationDesc, double totalTime,
    int dualCutsAdded, int dualCutsTotal, double dualObjectiveValue, double primalObjectiveValue,
    double absoluteObjectiveGap, double relativeObjectiveGap)
{
    try
    {
        std::string combDualCuts = "";

        if(dualCutsAdded > 0)
        {
            combDualCuts = fmt::format("{:>4d} | {:<6d}", dualCutsAdded, dualCutsTotal);
        }

        if(dualObjectiveValue != lastDualObjectiveValue)
        {
            lastDualObjectiveValue = dualObjectiveValue;
        }

        if(primalObjectiveValue != lastPrimalObjectiveValue)
        {
            lastPrimalObjectiveValue = primalObjectiveValue;
        }

        std::string combObjectiveValue
            = fmt::format("{:>12s} | {:<12s}", Utilities::toStringFormat(dualObjectiveValue, "{:g}"),
                Utilities::toStringFormat(primalObjectiveValue, "{:g}"));

        if(absoluteObjectiveGap != lastAbsoluteObjectiveGap)
        {
            lastAbsoluteObjectiveGap = absoluteObjectiveGap;
        }

        if(relativeObjectiveGap != lastRelativeObjectiveGap)
        {
            lastRelativeObjectiveGap = relativeObjectiveGap;
        }

        std::string combObjectiveGap
            = fmt::format("{:>8s} | {:<8s}", Utilities::toStringFormat(absoluteObjectiveGap, "{:.1e}"),
                Utilities::toStringFormat(relativeObjectiveGap, "{:.1e}"));

        env->output->outputInfo(fmt::format("{:6d}: {:<10s}{:^10.2f}{:13s}{:27s}{:19s}", iterationNumber, iterationDesc,
            totalTime, combDualCuts, combObjectiveValue, combObjectiveGap));
    }
    catch(...)
    {
        env->output->outputError("Cannot write iteration solution report!");
    }
}

void Report::outputIterationDetailHeader()
{
    firstIterationHeaderPrinted = true;

#ifdef SIMPLE_OUTPUT_CHARS
    env->output->outputInfo(
        "    Iteration     |  Time  |  Dual cuts  |     Objective value     |   Objective gap   |     Current "
        "solution");

    if(env->problem->objectiveFunction->properties.isMinimize)
    {
        env->output->outputInfo(
            "     #: type      |  tot.  |   + | tot.  |       dual | primal     |    abs. | rel.    |    obj.fn. | "
            "max.err.");
    }
    else
    {
        env->output->outputInfo(
            "     #: type      |  tot.  |   + | tot.  |     primal | dual       |    abs. | rel.    |    obj.fn. | "
            "max.err.");
    }

    env->output->outputInfo(
        "----------------------------------------------------------------------------------------------------"
        "----------------");
#else
    env->output->outputInfo(
        "    Iteration     │  Time  │  Dual cuts  │     Objective value     │   Objective gap   │     Current "
        "solution");

    if(env->problem->objectiveFunction->properties.isMinimize)
    {
        env->output->outputInfo(
            "     #: type      │  tot.  │   + | tot.  │       dual | primal     │    abs. | rel.    │    obj.fn. | "
            "max.err.");
    }
    else
    {
        env->output->outputInfo(
            "     #: type      │  tot.  │   + | tot.  │     primal | dual       │    abs. | rel.    │    obj.fn. | "
            "max.err.)");
    }

    env->output->outputInfo("╶─────────────────┴────────┴─────────────┴─────────────────────────┴───────────────────┴──"
                            "────────────────────────────╴");
#endif

    env->output->outputInfo("");
    iterationPrintoutsSinceLastHeader = 0;
}

void Report::outputIterationDetailHeaderMinimax()
{

#ifdef SIMPLE_OUTPUT_CHARS
    env->output->outputInfo(
        "    Iteration      |  Time  |    Cuts     |     Objective value     |  Objective diff.   ");
    env->output->outputInfo("     #: type       |  tot.  |   + | tot.  |    problem | line srch  |    abs. | rel.    ");
    env->output->outputInfo("---------------------------------------------------------------------------------------");
#else
    env->output->outputInfo("    Iteration     │  Time  │    Cuts     │     Objective value     │  Objective diff.   ");
    env->output->outputInfo("     #: type      │  tot.  │   + | tot.  │    problem | line srch  │    abs. | rel.    ");
    env->output->outputInfo("╶─────────────────┴────────┴─────────────┴─────────────────────────┴──────────────────╴");
#endif
}

void Report::outputSolverHeader()
{
#ifdef SIMPLE_OUTPUT_CHARS
    env->output->outputInfo("");
    env->output->outputInfo("- Supporting Hyperplane Optimization Toolkit (SHOT) "
                            "-------------------------------------------------------------------");
#else
    env->output->outputInfo("");
    env->output->outputInfo("╶ Supporting Hyperplane Optimization Toolkit (SHOT) "
                            "──────────────────────────────────────────────────────────────────╴");
#endif

    env->output->outputInfo("");

    env->output->outputInfo(fmt::format(" Andreas Lundell and Jan Kronqvist, Åbo Akademi University, Finland."));
    env->output->outputInfo(" See documentation for full list of contributors and utilized software libraries.");

    env->output->outputInfo("");

    if(SHOT_VERSION_PATCH != 0)
    {
        env->output->outputInfo(fmt::format(" Version: {}.{}.{}. Git hash: {}. Released: {}.", SHOT_VERSION_MAJOR,
            SHOT_VERSION_MINOR, SHOT_VERSION_PATCH, SHOT_GITHASH, __DATE__));
    }
    else
    {
        env->output->outputInfo(fmt::format(" Version: {}.{}. Git hash: {}. Released: {}.", SHOT_VERSION_MAJOR,
            SHOT_VERSION_MINOR, SHOT_GITHASH, __DATE__));
    }

    env->output->outputInfo("");
    env->output->outputInfo(" For more information visit https://shotsolver.dev");
    env->output->outputInfo("");
}

void Report::outputOptionsReport()
{
    env->output->outputInfo("");

#ifdef SIMPLE_OUTPUT_CHARS
    env->output->outputInfo("- Options "
                            "------------------------------------------------------------------------------------------"
                            "-------------------");
#else
    env->output->outputInfo("╶ Options "
                            "──────────────────────────────────────────────────────────────────────────────────────────"
                            "──────────────────╴");
#endif

    env->output->outputInfo("");

    if(auto optionsFile = env->settings->getSetting<std::string>("OptionsFile", "Input"); optionsFile == "")
        env->output->outputInfo(" No options file specified.");
    else
        env->output->outputInfo(fmt::format(" Options read from file:     {}", optionsFile));

    env->output->outputInfo("");

    if(auto nonDefaultSettings = env->settings->getChangedSettings(); nonDefaultSettings.size() > 0)
    {
        env->output->outputInfo(" Options specified:");
        env->output->outputInfo("");

        for(auto& S : nonDefaultSettings)
            env->output->outputInfo(fmt::format("  - {}", S));

        env->output->outputInfo("");
    }

    std::string cutAlgorithm, dualSolver;

    if(static_cast<ES_HyperplaneCutStrategy>(env->settings->getSetting<int>("CutStrategy", "Dual"))
        == ES_HyperplaneCutStrategy::ESH)
    {
        cutAlgorithm = "ESH";
    }
    else
    {
        cutAlgorithm = "ECP";
    }

    auto solver = static_cast<ES_MIPSolver>(env->settings->getSetting<int>("MIP.Solver", "Dual"));

#ifdef HAS_CPLEX
    if(solver == ES_MIPSolver::Cplex)
        dualSolver = "CPLEX";
#endif

#ifdef HAS_GUROBI
    if(solver == ES_MIPSolver::Gurobi)
        dualSolver = "Gurobi";
#endif

#ifdef HAS_CBC
    if(solver == ES_MIPSolver::Cbc)
        dualSolver = "Cbc";
#endif

    switch(static_cast<E_SolutionStrategy>(env->results->usedSolutionStrategy))
    {
    case(E_SolutionStrategy::SingleTree):
        env->output->outputInfo(" Dual strategy:              Single-tree");
        env->output->outputInfo(fmt::format("  - cut algorithm:           {}", cutAlgorithm));
        break;
    case(E_SolutionStrategy::MultiTree):
        env->output->outputInfo(" Dual strategy:              Multi-tree");
        env->output->outputInfo(fmt::format("  - cut algorithm:           {}", cutAlgorithm));
        break;
    case(E_SolutionStrategy::NLP):
        env->output->outputInfo(" Dual strategy:              NLP version");
        env->output->outputInfo(fmt::format("  - cut algorithm:           {}", cutAlgorithm));
        break;
    case(E_SolutionStrategy::MIQP):
        env->output->outputInfo(" Dual strategy:              MIQP version");
        break;
    case(E_SolutionStrategy::MIQCQP):
        env->output->outputInfo(" Dual strategy:              MIQCQP version");
        break;
    default:
        break;
    }

    env->output->outputInfo(
        fmt::format("  - solver:                  {} {}", dualSolver, env->dualSolver->MIPSolver->getSolverVersion()));

    env->output->outputInfo("");

    env->output->outputInfo(fmt::format(" Primal NLP solver:          {}",
        (static_cast<ES_PrimalNLPSolver>(env->results->usedPrimalNLPSolver) == ES_PrimalNLPSolver::None)
            ? "none"
            : env->results->usedPrimalNLPSolverDescription));

    env->output->outputInfo("");

    if(env->settings->getSetting<bool>("Debug.Enable", "Output"))
        env->output->outputInfo(fmt::format(
            " Debug directory:            {}", env->settings->getSetting<std::string>("Debug.Path", "Output")));
}

void Report::outputModelingSystemReport(ES_SourceFormat source, std::string filename)
{
#ifdef SIMPLE_OUTPUT_CHARS
    env->output->outputInfo(
        "- Modeling system "
        "-----------------------------------------------------------------------------------------------------");
#else
    env->output->outputInfo(
        "╶ Modeling system "
        "────────────────────────────────────────────────────────────────────────────────────────────────────╴");
#endif

    env->output->outputInfo("");

    switch(source)
    {
    case(ES_SourceFormat::GAMS):
        env->output->outputInfo(" Modeling system:            GAMS");
        break;
    case(ES_SourceFormat::OSiL):
        env->output->outputInfo(" Modeling system:            OSiL");
        break;
    case(ES_SourceFormat::NL):
        env->output->outputInfo(" Modeling system:            AMPL");
        break;

    default:
        break;
    }

    if(filename != "")
        env->output->outputInfo(fmt::format(" Problem read from file:     {}", filename));

    env->output->outputInfo("");
}

void Report::outputProblemInstanceReport()
{
    bool isReformulated = (env->problem == env->reformulatedProblem) ? false : true;

    env->output->outputInfo("");

#ifdef SIMPLE_OUTPUT_CHARS
    env->output->outputInfo(
        "- Problem instance "
        "----------------------------------------------------------------------------------------------------");
#else
    env->output->outputInfo(
        "╶ Problem instance "
        "───────────────────────────────────────────────────────────────────────────────────────────────────╴");
#endif

    env->output->outputInfo("");

    if(isReformulated)
        env->output->outputInfo(fmt::format(" {:35s}{:21s}{:s}", "", "Original", "Reformulated"));
    else
        env->output->outputInfo(fmt::format(" {:35s}{:21s}{:s}", "", "Original", ""));

    env->output->outputInfo("");

    std::string problemClassificationOrig;
    std::string problemClassificationRef = "";

    if(env->problem->properties.isLPProblem)
        problemClassificationOrig = "LP";
    else if(env->problem->properties.isMILPProblem)
        problemClassificationOrig = "MILP";
    else if(env->problem->properties.isQPProblem)
        problemClassificationOrig = "QP";
    else if(env->problem->properties.isQCQPProblem)
        problemClassificationOrig = "QCQP";
    else if(env->problem->properties.isMIQPProblem)
        problemClassificationOrig = "MIQP";
    else if(env->problem->properties.isMIQCQPProblem)
        problemClassificationOrig = "MIQCQP";
    else if(env->problem->properties.isNLPProblem)
        problemClassificationOrig = "NLP";
    else if(env->problem->properties.isMINLPProblem)
        problemClassificationOrig = "MINLP";

    if(env->problem->properties.convexity == E_ProblemConvexity::Convex)
        problemClassificationOrig += ", convex";
    else if(env->problem->properties.convexity == E_ProblemConvexity::Nonconvex)
        problemClassificationOrig += ", nonconvex";

    if(isReformulated)
    {
        if(env->reformulatedProblem->properties.isLPProblem)
            problemClassificationRef = "LP";
        else if(env->reformulatedProblem->properties.isMILPProblem)
            problemClassificationRef = "MILP";
        else if(env->reformulatedProblem->properties.isQPProblem)
            problemClassificationRef = "QP";
        else if(env->reformulatedProblem->properties.isQCQPProblem)
            problemClassificationRef = "QCQP";
        else if(env->reformulatedProblem->properties.isMIQPProblem)
            problemClassificationRef = "MIQP";
        else if(env->reformulatedProblem->properties.isMIQCQPProblem)
            problemClassificationRef = "MIQCQP";
        else if(env->reformulatedProblem->properties.isNLPProblem)
            problemClassificationRef = "NLP";
        else if(env->reformulatedProblem->properties.isMINLPProblem)
            problemClassificationRef = "MINLP";

        if(env->reformulatedProblem->properties.convexity == E_ProblemConvexity::Convex)
            problemClassificationRef += ", convex";
        else if(env->reformulatedProblem->properties.convexity == E_ProblemConvexity::Nonconvex)
            problemClassificationRef += ", nonconvex";
    }

    env->output->outputInfo(fmt::format(
        " {:35s}{:21s}{:s}", "Problem classification:", problemClassificationOrig, problemClassificationRef));

    std::string objectiveClassificationOrig;
    std::string objectiveClassificationRef = "";
    std::string objectiveDirectionOrig
        = env->problem->objectiveFunction->properties.isMinimize ? "minimize" : "maximize";
    std::string objectiveDirectionRef = "";

    switch(static_cast<E_ObjectiveFunctionClassification>(env->problem->objectiveFunction->properties.classification))
    {
    case(E_ObjectiveFunctionClassification::Linear):
        objectiveClassificationOrig = "linear";
        break;

    case(E_ObjectiveFunctionClassification::Quadratic):
        objectiveClassificationOrig = "quadratic";
        break;

    case(E_ObjectiveFunctionClassification::QuadraticConsideredAsNonlinear):
        objectiveClassificationOrig = "quadratic but considered as nonlinear";
        break;

    case(E_ObjectiveFunctionClassification::Signomial):
        objectiveClassificationOrig = "signomial";
        break;

    case(E_ObjectiveFunctionClassification::Nonlinear):
        objectiveClassificationOrig = "nonlinear";
        break;

    case(E_ObjectiveFunctionClassification::GeneralizedSignomial):
        objectiveClassificationOrig = "generalized signomial";
        break;

    case(E_ObjectiveFunctionClassification::Nonalgebraic):
        objectiveClassificationOrig = "nonalgebraic";
        break;

    default:
        objectiveClassificationOrig = "unknown";
        break;
    }

    switch(static_cast<E_Convexity>(env->problem->objectiveFunction->properties.convexity))
    {
    case(E_Convexity::Linear):
        break;

    case(E_Convexity::Convex):
        objectiveClassificationOrig += ", convex";
        break;

    case(E_Convexity::Concave):
        objectiveClassificationOrig += ", concave";
        break;

    case(E_Convexity::Nonconvex):
        objectiveClassificationOrig += ", nonconvex";
        break;

    default:
        break;
    }

    if(isReformulated)
    {
        objectiveDirectionRef
            = env->reformulatedProblem->objectiveFunction->properties.isMinimize ? "minimize" : "maximize";

        switch(static_cast<E_ObjectiveFunctionClassification>(
            env->reformulatedProblem->objectiveFunction->properties.classification))
        {

        case(E_ObjectiveFunctionClassification::Linear):
            objectiveClassificationRef = "linear";
            break;

        case(E_ObjectiveFunctionClassification::Quadratic):
            objectiveClassificationRef = "quadratic";
            break;

        case(E_ObjectiveFunctionClassification::QuadraticConsideredAsNonlinear):
            objectiveClassificationRef = "quadratic but considered as nonlinear";
            break;

        case(E_ObjectiveFunctionClassification::Signomial):
            objectiveClassificationRef = "signomial";
            break;

        case(E_ObjectiveFunctionClassification::Nonlinear):
            objectiveClassificationRef = "nonlinear";
            break;

        case(E_ObjectiveFunctionClassification::GeneralizedSignomial):
            objectiveClassificationRef = "generalized signomial";
            break;

        case(E_ObjectiveFunctionClassification::Nonalgebraic):
            objectiveClassificationRef = "nonalgebraic";
            break;

        default:
            objectiveClassificationRef = "unknown";
            break;
        }

        switch(static_cast<E_Convexity>(env->reformulatedProblem->objectiveFunction->properties.convexity))
        {
        case(E_Convexity::Linear):
            break;

        case(E_Convexity::Convex):
            objectiveClassificationRef += ", convex";
            break;

        case(E_Convexity::Concave):
            objectiveClassificationRef += ", concave";
            break;

        case(E_Convexity::Nonconvex):
            objectiveClassificationRef += ", nonconvex";
            break;

        default:
            break;
        }
    }

    env->output->outputInfo("");

    env->output->outputInfo(fmt::format(
        " {:35s}{:21s}{:s}", "Objective function direction:", objectiveDirectionOrig, objectiveDirectionRef));

    env->output->outputInfo(fmt::format(
        " {:35s}{:21s}{:s}", "Objective function type:", objectiveClassificationOrig, objectiveClassificationRef));

    env->output->outputInfo("");

    if(isReformulated)
    {
        if(env->problem->properties.numberOfNumericConstraints > 0
            || env->reformulatedProblem->properties.numberOfNumericConstraints > 0)
            env->output->outputInfo(fmt::format(" {:35s}{:<21d}{:d}",
                "Number of constraints:", env->problem->properties.numberOfNumericConstraints,
                env->reformulatedProblem->properties.numberOfNumericConstraints));

        if(env->problem->properties.numberOfLinearConstraints > 0
            || env->reformulatedProblem->properties.numberOfLinearConstraints > 0)
            env->output->outputInfo(fmt::format(" {:35s}{:<21d}{:d}", " - linear:",
                env->problem->properties.numberOfLinearConstraints
                    - env->problem->properties.numberOfAddedLinearizations,
                env->reformulatedProblem->properties.numberOfLinearConstraints
                    - env->reformulatedProblem->properties.numberOfAddedLinearizations));

        if(env->problem->properties.numberOfConvexQuadraticConstraints > 0
            || env->reformulatedProblem->properties.numberOfConvexQuadraticConstraints > 0)
            env->output->outputInfo(fmt::format(" {:35s}{:<21d}{:d}",
                " - convex quadratic:", env->problem->properties.numberOfConvexQuadraticConstraints,
                env->reformulatedProblem->properties.numberOfConvexQuadraticConstraints));

        if(env->problem->properties.numberOfNonconvexQuadraticConstraints > 0
            || env->reformulatedProblem->properties.numberOfNonconvexQuadraticConstraints > 0)
            env->output->outputInfo(fmt::format(" {:35s}{:<21d}{:d}",
                " - nonconvex quadratic:", env->problem->properties.numberOfNonconvexQuadraticConstraints,
                env->reformulatedProblem->properties.numberOfNonconvexQuadraticConstraints));

        if(env->problem->properties.numberOfConvexNonlinearConstraints > 0
            || env->reformulatedProblem->properties.numberOfConvexNonlinearConstraints > 0)
            env->output->outputInfo(fmt::format(" {:35s}{:<21d}{:d}",
                " - convex nonlinear:", env->problem->properties.numberOfConvexNonlinearConstraints,
                env->reformulatedProblem->properties.numberOfConvexNonlinearConstraints));

        if(env->problem->properties.numberOfNonconvexNonlinearConstraints > 0
            || env->reformulatedProblem->properties.numberOfNonconvexNonlinearConstraints > 0)
            env->output->outputInfo(fmt::format(" {:35s}{:<21d}{:d}",
                " - nonconvex nonlinear:", env->problem->properties.numberOfNonconvexNonlinearConstraints,
                env->reformulatedProblem->properties.numberOfNonconvexNonlinearConstraints));

        if(env->problem->properties.numberOfAddedLinearizations > 0)
            env->output->outputInfo(fmt::format(" {:35s}{:<21d}{:d}",
                " - added linearizations:", env->problem->properties.numberOfAddedLinearizations,
                env->reformulatedProblem->properties.numberOfAddedLinearizations));
    }
    else
    {
        if(env->problem->properties.numberOfNumericConstraints > 0)
            env->output->outputInfo(fmt::format(" {:35s}{:<21d}{:d}", "Number of constraints:",
                env->problem->properties.numberOfNumericConstraints
                    - env->problem->properties.numberOfAddedLinearizations,
                ""));

        if(env->problem->properties.numberOfLinearConstraints > 0)
            env->output->outputInfo(fmt::format(" {:35s}{:<21d}{:d}", " - linear:",
                env->problem->properties.numberOfLinearConstraints
                    - env->problem->properties.numberOfAddedLinearizations,
                ""));

        if(env->problem->properties.numberOfQuadraticConstraints > 0)
            env->output->outputInfo(fmt::format(
                " {:35s}{:<21d}{:d}", " - quadratic:", env->problem->properties.numberOfQuadraticConstraints, ""));

        if(env->problem->properties.numberOfNonlinearConstraints > 0)
            env->output->outputInfo(fmt::format(
                " {:35s}{:<21d}{:d}", " - nonlinear:", env->problem->properties.numberOfNonlinearConstraints, ""));

        if(env->problem->properties.numberOfNonlinearConstraints > 0)
            env->output->outputInfo(fmt::format(" {:35s}{:<21d}{:d}",
                " - added linearizations:", env->problem->properties.numberOfAddedLinearizations, ""));
    }

    env->output->outputInfo("");

    if(isReformulated)
    {
        if(env->problem->properties.numberOfVariables > 0 || env->reformulatedProblem->properties.numberOfVariables > 0)
            env->output->outputInfo(fmt::format(" {:35s}{:<21d}{:d}", "Number of variables:",
                env->problem->properties.numberOfVariables, env->reformulatedProblem->properties.numberOfVariables));

        if(env->problem->properties.numberOfRealVariables > 0
            || env->reformulatedProblem->properties.numberOfRealVariables > 0)
            env->output->outputInfo(
                fmt::format(" {:35s}{:<21d}{:d}", " - real:", env->problem->properties.numberOfRealVariables,
                    env->reformulatedProblem->properties.numberOfRealVariables));

        if(env->problem->properties.numberOfBinaryVariables > 0
            || env->reformulatedProblem->properties.numberOfBinaryVariables > 0)
            env->output->outputInfo(
                fmt::format(" {:35s}{:<21d}{:d}", " - binary:", env->problem->properties.numberOfBinaryVariables,
                    env->reformulatedProblem->properties.numberOfBinaryVariables));

        if(env->problem->properties.numberOfIntegerVariables > 0
            || env->reformulatedProblem->properties.numberOfIntegerVariables > 0)
            env->output->outputInfo(
                fmt::format(" {:35s}{:<21d}{:d}", " - integer:", env->problem->properties.numberOfIntegerVariables,
                    env->reformulatedProblem->properties.numberOfIntegerVariables));

        if(env->problem->properties.numberOfSemicontinuousVariables > 0
            || env->reformulatedProblem->properties.numberOfSemicontinuousVariables > 0)
            env->output->outputInfo(fmt::format(" {:35s}{:<21d}{:d}",
                " - semicontinuous:", env->problem->properties.numberOfSemicontinuousVariables,
                env->reformulatedProblem->properties.numberOfSemicontinuousVariables));

        if(env->problem->properties.numberOfNonlinearVariables > 0
            || env->reformulatedProblem->properties.numberOfNonlinearVariables > 0)
            env->output->outputInfo(
                fmt::format(" {:35s}{:<21d}{:d}", " - nonlinear:", env->problem->properties.numberOfNonlinearVariables,
                    env->reformulatedProblem->properties.numberOfNonlinearVariables));
    }
    else
    {
        if(env->problem->properties.numberOfVariables > 0)
            env->output->outputInfo(fmt::format(
                " {:35s}{:<21d}{:d}", "Number of variables:", env->problem->properties.numberOfVariables, ""));

        if(env->problem->properties.numberOfRealVariables > 0)
            env->output->outputInfo(
                fmt::format(" {:35s}{:<21d}{:d}", " - real:", env->problem->properties.numberOfRealVariables, ""));

        if(env->problem->properties.numberOfBinaryVariables > 0)
            env->output->outputInfo(
                fmt::format(" {:35s}{:<21d}{:d}", " - binary:", env->problem->properties.numberOfBinaryVariables, ""));

        if(env->problem->properties.numberOfIntegerVariables > 0)
            env->output->outputInfo(fmt::format(
                " {:35s}{:<21d}{:d}", " - integer:", env->problem->properties.numberOfIntegerVariables, ""));

        if(env->problem->properties.numberOfSemicontinuousVariables > 0)
            env->output->outputInfo(fmt::format(" {:35s}{:<21d}{:d}",
                " - semicontinuous:", env->problem->properties.numberOfSemicontinuousVariables, ""));
    }

    if(env->results->auxiliaryVariablesIntroduced.size() > 0 || env->reformulatedProblem->antiEpigraphObjectiveVariable)
    {
        int totalNumberOfTransformations = 0;

        for(auto& AUXVAR : env->results->auxiliaryVariablesIntroduced)
            totalNumberOfTransformations += AUXVAR.second;

        if(env->reformulatedProblem->antiEpigraphObjectiveVariable)
            totalNumberOfTransformations++;

        env->output->outputInfo("");

        env->output->outputInfo(
            fmt::format(" {:56s}{:d}", "Number of transformations performed:", totalNumberOfTransformations));

        if(auto value = env->results->getAuxiliaryVariableCounter(E_AuxiliaryVariableType::NonlinearObjectiveFunction);
            value > 0)
            env->output->outputInfo(fmt::format(" {:56s}{:d}", " - epigraph:", "", value));

        if(auto value
            = env->results->getAuxiliaryVariableCounter(E_AuxiliaryVariableType::NonlinearExpressionPartitioning);
            value > 0)
            env->output->outputInfo(fmt::format(" {:56s}{:d}", " - nonlinear expression partitioning:", value));

        if(auto value = env->results->getAuxiliaryVariableCounter(E_AuxiliaryVariableType::MonomialTermsPartitioning);
            value > 0)
            env->output->outputInfo(fmt::format(" {:56s}{:d}", " - monomial terms partitioning:", value));

        if(auto value = env->results->getAuxiliaryVariableCounter(E_AuxiliaryVariableType::SignomialTermsPartitioning);
            value > 0)
            env->output->outputInfo(fmt::format(" {:56s}{:d}", " - signomial terms partitioning:", value));

        if(auto value = env->results->getAuxiliaryVariableCounter(E_AuxiliaryVariableType::ContinuousBilinear);
            value > 0)
            env->output->outputInfo(fmt::format(" {:56s}{:d}", " - continuous bilinear term extraction:", value));

        if(auto value = env->results->getAuxiliaryVariableCounter(E_AuxiliaryVariableType::BinaryBilinear); value > 0)
            env->output->outputInfo(fmt::format(" {:56s}{:d}", " - binary bilinear term reformulation:", value));

        if(auto value = env->results->getAuxiliaryVariableCounter(E_AuxiliaryVariableType::BinaryContinuousBilinear);
            value > 0)
            env->output->outputInfo(
                fmt::format(" {:56s}{:d}", " - binary/continuous bilinear term reformulation:", value));

        if(auto value = env->results->getAuxiliaryVariableCounter(E_AuxiliaryVariableType::IntegerBilinear); value > 0)
            env->output->outputInfo(fmt::format(" {:56s}{:d}", " - integer bilinear term reformulation:", value));

        if(auto value = env->results->getAuxiliaryVariableCounter(E_AuxiliaryVariableType::BinaryMonomial); value > 0)
            env->output->outputInfo(fmt::format(" {:56s}{:d}", " - binary monomial term reformulation:", value));

        if(auto value = env->results->getAuxiliaryVariableCounter(E_AuxiliaryVariableType::AbsoluteValue); value > 0)
<<<<<<< HEAD
            env->output->outputInfo(fmt::format(" {:56s}{:d}", "- absolute value reformulation:", value));

        if(env->reformulatedProblem->antiEpigraphObjectiveVariable)
            env->output->outputInfo(fmt::format(" {:56s}", "- anti-epigraph reformulation"));
=======
            env->output->outputInfo(fmt::format(" {:56s}{:d}", " - absolute value reformulation:", value));

        if(auto value = env->results->getAuxiliaryVariableCounter(E_AuxiliaryVariableType::EigenvalueDecomposition);
            value > 0)
            env->output->outputInfo(fmt::format(" {:56s}{:d}", " - quadratic eigenvalue decomposition:", value));
>>>>>>> ca8512e7
    }
}

void Report::outputSolutionReport()
{
    std::stringstream report;

    env->output->outputInfo("");

#ifdef SIMPLE_OUTPUT_CHARS
    env->output->outputInfo(
        "- Solution report "
        "-----------------------------------------------------------------------------------------------------");
#else
    env->output->outputInfo(
        "╶ Solution report "
        "────────────────────────────────────────────────────────────────────────────────────────────────────╴");
#endif

    env->output->outputInfo("");

    bool primalSolutionFound = env->results->hasPrimalSolution();

    if(env->results->terminationReasonDescription != "")
        env->output->outputInfo(fmt::format(" {}", env->results->terminationReasonDescription));

    env->output->outputInfo("");

    switch(env->results->getModelReturnStatus())
    {
    case E_ModelReturnStatus::OptimalGlobal:
        env->output->outputInfo(" Globally optimal primal solution found.");
        break;
    case E_ModelReturnStatus::FeasibleSolution:
        if(env->reformulatedProblem->properties.convexity == E_ProblemConvexity::Convex)
            env->output->outputInfo(
                " Feasible primal solution found to convex problem. Can not guarantee optimality to the given "
                "termination criteria.");
        else
            env->output->outputInfo(
                " Feasible primal solution found to nonconvex problem. Can not guarantee optimality to the given "
                "termination criteria.");
        break;
    case E_ModelReturnStatus::InfeasibleLocal:
        env->output->outputInfo(
            " Problem found to be infeasible, but globality could not be verified since the problem seems to be "
            "nonconvex.");
        break;
    case E_ModelReturnStatus::InfeasibleGlobal:
        env->output->outputInfo(" Problem is infeasible.");
        break;
    case E_ModelReturnStatus::Unbounded:
        env->output->outputInfo(" Problem is unbounded, but a primal solution was found.");
        break;
    case E_ModelReturnStatus::UnboundedNoSolution:
        env->output->outputInfo(" Problem is unbounded, and no primal solution was found.");
        break;
    case E_ModelReturnStatus::NoSolutionReturned:
        env->output->outputInfo(" No solution found. Try modifying the termination criteria.");
        break;
    case E_ModelReturnStatus::ErrorUnknown:
        env->output->outputInfo(" An error occurred, but a primal solution was found.");
        break;
    case E_ModelReturnStatus::None:
    case E_ModelReturnStatus::ErrorNoSolution:
        env->output->outputInfo(" An error occurred, and no primal solution was found.");
    };

    env->output->outputInfo("");

    // Warn the user if variables are at maximum bound limits
    if(primalSolutionFound)
    {
        bool variablesAreBounded = true;
        double minLBCont = env->settings->getSetting<double>("Variables.Continuous.MinimumLowerBound", "Model");
        double maxUBCont = env->settings->getSetting<double>("Variables.Continuous.MaximumUpperBound", "Model");
        double minLBInt = env->settings->getSetting<double>("Variables.Integer.MinimumLowerBound", "Model");
        double maxUBInt = env->settings->getSetting<double>("Variables.Integer.MaximumUpperBound", "Model");

        if(minLBInt == 0)
            minLBInt = -maxUBInt; // In case a min lower bound of zero is used, we do not want to give false warnings

        for(auto& V : env->problem->realVariables)
        {
            if(env->results->primalSolution.at(V->index) == minLBCont
                || env->results->primalSolution.at(V->index) == maxUBCont)
            {
                variablesAreBounded = false;
                break;
            }
        }

        if(variablesAreBounded)
        {
            for(auto& V : env->problem->integerVariables)
            {
                if(env->results->primalSolution.at(V->index) == minLBInt
                    || env->results->primalSolution.at(V->index) == maxUBInt)
                {
                    variablesAreBounded = false;
                    break;
                }
            }
        }

        if(!variablesAreBounded)
        {
            env->output->outputInfo(
                " Warning! Solution point is at maximum variable bounds. Problem might be artificially bounded.");
            env->output->outputInfo("");
        }
    }

    if(env->problem->objectiveFunction->properties.isMinimize)
    {
        env->output->outputInfo(fmt::format(" Objective bound (minimization) [dual, primal]:  [{:g}, {:g}].",
            env->results->getGlobalDualBound(), env->results->getPrimalBound()));
    }
    else
    {
        env->output->outputInfo(fmt::format(" Objective bound (maximization) [primal, dual]:  [{:g}, {:g}].",
            env->results->getPrimalBound(), env->results->getGlobalDualBound()));
    }

    env->output->outputInfo(fmt::format(" Objective gap absolute / relative:              {:g} / {:g}.",
        env->results->getAbsoluteGlobalObjectiveGap(), env->results->getRelativeGlobalObjectiveGap()));

    env->output->outputInfo("");

    std::vector<std::string> fulfilled;
    std::vector<std::string> unfulfilled;

    if(env->results->isAbsoluteObjectiveGapToleranceMet())
    {
        fulfilled.push_back(fmt::format("  - absolute objective gap tolerance             {:g} <= {:g}",
            env->results->getAbsoluteGlobalObjectiveGap(),
            env->settings->getSetting<double>("ObjectiveGap.Absolute", "Termination")));
    }
    else
    {
        unfulfilled.push_back(fmt::format("  - absolute objective gap tolerance             {:g} > {:g}",
            env->results->getAbsoluteGlobalObjectiveGap(),
            env->settings->getSetting<double>("ObjectiveGap.Absolute", "Termination")));
    }

    if(env->results->isRelativeObjectiveGapToleranceMet())
    {
        fulfilled.push_back(fmt::format("  - relative objective gap tolerance             {:g} <= {:g}",
            env->results->getRelativeGlobalObjectiveGap(),
            env->settings->getSetting<double>("ObjectiveGap.Relative", "Termination")));
    }
    else
    {
        unfulfilled.push_back(fmt::format("  - relative objective gap tolerance             {:g} > {:g}",
            env->results->getRelativeGlobalObjectiveGap(),
            env->settings->getSetting<double>("ObjectiveGap.Relative", "Termination")));
    }

    if(static_cast<ES_TreeStrategy>(env->settings->getSetting<int>("TreeStrategy", "Dual"))
        != ES_TreeStrategy::SingleTree)
    {
        if(env->results->getCurrentIteration()->maxDeviation
            <= env->settings->getSetting<double>("ConstraintTolerance", "Termination"))
        {
            fulfilled.push_back(fmt::format("  - maximal constraint tolerance                 {:g} <= {:g}",
                env->results->getCurrentIteration()->maxDeviation,
                env->settings->getSetting<double>("ConstraintTolerance", "Termination")));
        }
        else
        {
            unfulfilled.push_back(fmt::format("  - maximal constraint tolerance                 {:g} > {:g}",
                env->results->getCurrentIteration()->maxDeviation,
                env->settings->getSetting<double>("ConstraintTolerance", "Termination")));
        }
    }

    ;

    if(int iterLim = env->settings->getSetting<int>("IterationLimit", "Termination");
        env->results->getCurrentIteration()->iterationNumber > iterLim)
    {
        fulfilled.push_back(fmt::format("  - iteration limit                              {} > {}",
            env->results->getCurrentIteration()->iterationNumber, iterLim));
    }
    else
    {
        unfulfilled.push_back(fmt::format("  - iteration limit                              {} <= {}",
            env->results->getCurrentIteration()->iterationNumber, iterLim));
    }

    auto timeLimit = env->settings->getSetting<double>("TimeLimit", "Termination");

    if(auto totalTime = env->timing->getElapsedTime("Total"); totalTime > timeLimit)
    {
        fulfilled.push_back(
            fmt::format("  - solution time limit (s)                      {:g} > {:g}", totalTime, timeLimit));
    }
    else
    {
        unfulfilled.push_back(
            fmt::format("  - solution time limit (s)                      {:g} <= {:g}", totalTime, timeLimit));
    }

    env->output->outputInfo(" Fulfilled termination criteria: ");

    for(auto const COND : fulfilled)
        env->output->outputInfo(COND);

    env->output->outputInfo("");

    env->output->outputInfo(" Unfulfilled termination criteria:");

    for(auto const COND : unfulfilled)
        env->output->outputInfo(COND);

    env->output->outputInfo("");

    env->output->outputInfo(fmt::format(
        " Dual problems solved in main step:              {}", env->solutionStatistics.getNumberOfTotalDualProblems()));

    if(env->solutionStatistics.numberOfProblemsLP > 0)
    {
        env->output->outputInfo(fmt::format(
            "  - LP problems                                  {}", env->solutionStatistics.numberOfProblemsLP));
    }

    if(env->solutionStatistics.numberOfProblemsQP > 0)
    {
        env->output->outputInfo(fmt::format(
            "  - QP problems                                  {}", env->solutionStatistics.numberOfProblemsQP));
    }

    if(env->solutionStatistics.numberOfProblemsQCQP > 0)
    {
        env->output->outputInfo(fmt::format(
            "  - QCQP problems                                {}", env->solutionStatistics.numberOfProblemsQCQP));
    }

    if(env->solutionStatistics.numberOfProblemsOptimalMILP > 0)
    {
        env->output->outputInfo(fmt::format("  - MILP problems, optimal                       {}",
            env->solutionStatistics.numberOfProblemsOptimalMILP));
    }

    if(env->solutionStatistics.numberOfProblemsFeasibleMILP > 0)
    {
        env->output->outputInfo(fmt::format("  - MILP problems, feasible                      {}",
            env->solutionStatistics.numberOfProblemsFeasibleMILP));
    }

    if(env->solutionStatistics.numberOfProblemsOptimalMIQP > 0)
    {
        env->output->outputInfo(fmt::format("  - MIQP problems, optimal                       {}",
            env->solutionStatistics.numberOfProblemsOptimalMIQP));
    }

    if(env->solutionStatistics.numberOfProblemsFeasibleMIQP > 0)
    {
        env->output->outputInfo(fmt::format("  - MIQP problems, feasible                      {}",
            env->solutionStatistics.numberOfProblemsFeasibleMIQP));
    }

    env->output->outputInfo("");

    if(env->solutionStatistics.numberOfExploredNodes > 0)
    {
        env->output->outputInfo(fmt::format(
            " Number of explored nodes:                       {}", env->solutionStatistics.numberOfExploredNodes));
        env->output->outputInfo("");
    }

    if(env->solutionStatistics.numberOfProblemsMinimaxLP > 0)
    {
        env->output->outputInfo(" Problems solved during interior point search:");
        env->output->outputInfo(fmt::format(
            " - LP problems:                                  {}", env->solutionStatistics.numberOfProblemsMinimaxLP));
        env->output->outputInfo("");
    }

    if(env->solutionStatistics.numberOfProblemsFixedNLP > 0)
    {
        env->output->outputInfo(fmt::format(
            " Fixed primal NLP problems solved:               {}", env->solutionStatistics.numberOfProblemsFixedNLP));
        env->output->outputInfo("");
    }

    if(env->results->hasPrimalSolution())
    {
        env->output->outputInfo(fmt::format(
            " {:<48}{:d}", "Number of primal solutions found:", env->solutionStatistics.numberOfFoundPrimalSolutions));

        for(auto& S : env->results->primalSolutionSourceStatistics)
        {
            std::string sourceDesc;

            switch(S.first)
            {
            case E_PrimalSolutionSource::Rootsearch:
                sourceDesc = "root search";
                break;
            case E_PrimalSolutionSource::RootsearchFixedIntegers:
                sourceDesc = "root search with fixed integers";
                break;
            case E_PrimalSolutionSource::NLPFixedIntegers:
                sourceDesc = "NLP problem with fixed integers";
                break;
            case E_PrimalSolutionSource::MIPSolutionPool:
                sourceDesc = "MILP solution pool";
                break;
            case E_PrimalSolutionSource::LPFixedIntegers:
                sourceDesc = "LP problem with fixed integers";
                break;
            case E_PrimalSolutionSource::MIPCallback:
                sourceDesc = "MIP callback";
                break;
                break;
            default:
                sourceDesc = "other";
                break;
            }

            env->output->outputInfo(fmt::format(" - {:<46}{:d}", sourceDesc + ':', S.second));
        }

        env->output->outputInfo("");
    }

    for(auto& T : env->timing->timers)
    {
        T.stop();
        auto elapsed = T.elapsed();

        if(elapsed > 0)
            env->output->outputInfo(fmt::format(" {:<48}{:g}", T.description + ':', elapsed));
    }
}

void Report::outputInteriorPointPreReport()
{
    std::stringstream report;

    env->output->outputInfo("");

#ifdef SIMPLE_OUTPUT_CHARS
    env->output->outputInfo(
        "- Interior point search "
        "-----------------------------------------------------------------------------------------------");
#else
    env->output->outputInfo(
        "╶ Interior point search "
        "──────────────────────────────────────────────────────────────────────────────────────────────╴");
#endif

    env->output->outputInfo("");
    env->output->outputInfo(" Strategy selected:          cutting plane minimax");

    env->output->outputInfo(report.str());
}

void Report::outputPreReport()
{
    std::stringstream report;

    env->output->outputInfo("");

#ifdef SIMPLE_OUTPUT_CHARS
    env->output->outputInfo(
        "- Main iteration step "
        "-------------------------------------------------------------------------------------------------");
#else
    env->output->outputInfo(
        "╶ Main iteration step "
        "────────────────────────────────────────────────────────────────────────────────────────────────╴");
#endif

    env->output->outputInfo(report.str());
}
} // namespace SHOT<|MERGE_RESOLUTION|>--- conflicted
+++ resolved
@@ -865,18 +865,14 @@
             env->output->outputInfo(fmt::format(" {:56s}{:d}", " - binary monomial term reformulation:", value));
 
         if(auto value = env->results->getAuxiliaryVariableCounter(E_AuxiliaryVariableType::AbsoluteValue); value > 0)
-<<<<<<< HEAD
             env->output->outputInfo(fmt::format(" {:56s}{:d}", "- absolute value reformulation:", value));
 
         if(env->reformulatedProblem->antiEpigraphObjectiveVariable)
             env->output->outputInfo(fmt::format(" {:56s}", "- anti-epigraph reformulation"));
-=======
-            env->output->outputInfo(fmt::format(" {:56s}{:d}", " - absolute value reformulation:", value));
 
         if(auto value = env->results->getAuxiliaryVariableCounter(E_AuxiliaryVariableType::EigenvalueDecomposition);
             value > 0)
             env->output->outputInfo(fmt::format(" {:56s}{:d}", " - quadratic eigenvalue decomposition:", value));
->>>>>>> ca8512e7
     }
 }
 
