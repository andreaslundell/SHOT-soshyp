/*
 * TaskAddHyperplanes.cpp
 *
 *  Created on: Mar 28, 2015
 *      Author: alundell
 */

#include <TaskAddHyperplanes.h>

TaskAddHyperplanes::TaskAddHyperplanes()
{
	processInfo = ProcessInfo::getInstance();
	settings = SHOTSettings::Settings::getInstance();
	itersWithoutAddedHPs = 0;
}

TaskAddHyperplanes::~TaskAddHyperplanes()
{
	// TODO Auto-generated destructor stub
}

void TaskAddHyperplanes::run()
{
	auto currIter = processInfo->getCurrentIteration(); // The unsolved new iteration

	if (!currIter->isMILP() || !settings->getBoolSetting("DelayedConstraints", "MILP")
			|| !currIter->MILPSolutionLimitUpdated || itersWithoutAddedHPs > 5)
	{
		for (int k = processInfo->hyperplaneWaitingList.size(); k > 0; k--)
		{
			auto tmpItem = processInfo->hyperplaneWaitingList.at(k - 1);

			auto tmpIdx = tmpItem.first;
			std::vector<double> tmpPts;

			tmpPts = tmpItem.second;

			processInfo->MILPSolver->createHyperplane(tmpIdx, tmpPts);
		}

		processInfo->hyperplaneWaitingList.clear();
		itersWithoutAddedHPs = 0;
	}
	else
	{
		itersWithoutAddedHPs++;
	}
}

<<<<<<< HEAD
void TaskAddHyperplanes::createHyperplane(int constrIdx, std::vector<double> point)
{
	auto currIter = processInfo->getCurrentIteration(); // The unsolved new iteration
	auto originalProblem = processInfo->originalProblem;
	std::vector < IndexValuePair > elements;

	if (constrIdx != -1 && !originalProblem->isConstraintNonlinear(constrIdx))
	{
		processInfo->logger.message(1) << CoinMessageNewline
				<< "Error: cutting plane added to linear constraint with index: " << constrIdx << CoinMessageNewline
				<< CoinMessageEol;
	}

	auto varNames = originalProblem->getVariableNames();
	/*
	 processInfo->logger.message(1) << " HP point is: " << CoinMessageEol;


	 for (int i = 0; i < point.size(); i++)
	 {
	 processInfo->logger.message(3) << "  " << varNames.at(i) << ": " << point[i] << CoinMessageEol;
	 }*/

	double constant = originalProblem->calculateConstraintFunctionValue(constrIdx, point);

	if (constrIdx == -1 || constrIdx == originalProblem->getNonlinearObjectiveConstraintIdx())
	{
		processInfo->logger.message(3) << " HP point generated for auxiliary objective function constraint"
				<< CoinMessageEol;

		auto tmpArray = processInfo->originalProblem->getProblemInstance()->calculateObjectiveFunctionGradient(
				&point.at(0), -1, true);
		int number = processInfo->originalProblem->getNumberOfVariables();

		for (int i = 0; i < number - 1; i++)
		{
			if (tmpArray[i] != 0)
			{
				IndexValuePair pair;
				pair.idx = i;
				pair.value = tmpArray[i];

				elements.push_back(pair);
				constant += -tmpArray[i] * point.at(i);

				processInfo->logger.message(3) << " Gradient for variable" << varNames.at(i) << ": " << tmpArray[i]
						<< CoinMessageEol;
			}
		}

		processInfo->logger.message(3) << " Gradient for obj.var.: -1" << CoinMessageEol;

		IndexValuePair pair;
		pair.idx = processInfo->originalProblem->getNonlinearObjectiveVariableIdx();
		pair.value = -1.0;

		elements.push_back(pair);
		constant += /*-(-1) **/point.at(pair.idx);
	}
	else
	{
		processInfo->logger.message(3) << " HP point generated for constraint index" << constrIdx << CoinMessageEol;

		auto nablag = originalProblem->calculateConstraintFunctionGradient(constrIdx, point);

		for (int i = 0; i < nablag->number; i++)
		{
			IndexValuePair pair;
			pair.idx = nablag->indexes[i];
			pair.value = nablag->values[i];

			elements.push_back(pair);
			constant += -nablag->values[i] * point.at(nablag->indexes[i]);

			processInfo->logger.message(3) << " Gradient for variable" << varNames.at(nablag->indexes[i]) << ": "
					<< nablag->values[i] << CoinMessageEol;
		}
	}

	/*
	 for (auto E : elements)
	 {
	 processInfo->logger.message(3) << " HP coefficient for variable " << varNames.at(E.idx) << ": " << E.value
	 << CoinMessageEol;
	 }

	 processInfo->logger.message(3) << " HP constant " << constant << CoinMessageEol;
	 */

	bool hyperplaneIsOk = true;

	for (auto E : elements)
	{
		if (E.value != E.value) //Check for NaN
		{
			processInfo->logger.message(0) << "Warning: hyperplane not generated, NaN found in linear terms!"
					<< CoinMessageEol;
			hyperplaneIsOk = false;
			break;
		}
	}

	if (hyperplaneIsOk)
	{
		processInfo->MILPSolver->addLinearConstraint(elements, constant);

		currIter->numHyperplanesAdded++;
		currIter->totNumHyperplanes++;
	}

	if (settings->getBoolSetting("Debug", "SHOTSolver"))
	{
		stringstream ss;
		ss << settings->getStringSetting("DebugPath", "SHOTSolver");
		ss << "/lp";
		ss << currIter->iterationNumber - 1;
		ss << ".lp";
		processInfo->MILPSolver->writeProblemToFile(ss.str());
	}

	currIter->totNumHyperplanes = processInfo->getPreviousIteration()->totNumHyperplanes
			+ currIter->numHyperplanesAdded;
}

=======
>>>>>>> 528eccdf
std::string TaskAddHyperplanes::getType()
{
	std::string type = typeid(this).name();
	return (type);

}
<|MERGE_RESOLUTION|>--- conflicted
+++ resolved
@@ -47,7 +47,6 @@
 	}
 }
 
-<<<<<<< HEAD
 void TaskAddHyperplanes::createHyperplane(int constrIdx, std::vector<double> point)
 {
 	auto currIter = processInfo->getCurrentIteration(); // The unsolved new iteration
@@ -172,8 +171,6 @@
 			+ currIter->numHyperplanesAdded;
 }
 
-=======
->>>>>>> 528eccdf
 std::string TaskAddHyperplanes::getType()
 {
 	std::string type = typeid(this).name();
